--- conflicted
+++ resolved
@@ -44,11 +44,6 @@
         run: chmod +x ./scripts/subfont.sh
       - name: Subset fonts
         run: sh ./scripts/subfont.sh
-<<<<<<< HEAD
-      - name: Run site checks
-        run: python scripts/built_site_checks.py --check-fonts
-=======
->>>>>>> 4f6e1a58
 
       - name: Install Wrangler
         run: npm install -g wrangler
