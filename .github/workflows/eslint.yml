--- conflicted
+++ resolved
@@ -31,30 +31,9 @@
 
       - name: Install ESLint
         run: |
-<<<<<<< HEAD
           npm install eslint@8.21.0
-          npm install @microsoft/eslint-formatter-sarif@3.1.0
-=======
-          npm install eslint@8.10.0
->>>>>>> 12a30603
 
       - name: Run ESLint
-        env:
-          SARIF_ESLINT_IGNORE_SUPPRESSED: "true"
         run: npx eslint .
-<<<<<<< HEAD
           --config eslint.config.js
-          --ext .js,.jsx,.ts,.tsx
-          --format @microsoft/eslint-formatter-sarif
-          --output-file eslint-results.sarif
-        continue-on-error: true
-
-      - name: Upload analysis results to GitHub
-        uses: github/codeql-action/upload-sarif@v3
-        with:
-          sarif_file: eslint-results.sarif
-          wait-for-processing: true
-=======
-          --config .eslintrc.js
-        continue-on-error: true
->>>>>>> 12a30603
+        continue-on-error: true