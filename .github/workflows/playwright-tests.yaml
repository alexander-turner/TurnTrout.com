name: Playwright Tests

concurrency:
  group: playwright-tests-${{ github.event_name }}-${{ github.ref_name }}
  cancel-in-progress: true

on:
  push:
<<<<<<< HEAD
    branches: ["main", "dev"]
  pull_request:
    branches: ["main", "dev"]
=======
    branches: ["main"]
    paths-ignore:
      - "website_content/**"
  pull_request:
    branches: ["main"]
    paths-ignore:
      - "website_content/**"
>>>>>>> 03d72e42

jobs:
  playwright-tests:
    runs-on: ubuntu-latest
    strategy:
      fail-fast: false
      matrix:
        shard:
          [
            1/40,
            2/40,
            3/40,
            4/40,
            5/40,
            6/40,
            7/40,
            8/40,
            9/40,
            10/40,
            11/40,
            12/40,
            13/40,
            14/40,
            15/40,
            16/40,
            17/40,
            18/40,
            19/40,
            20/40,
            21/40,
            22/40,
            23/40,
            24/40,
            25/40,
            26/40,
            27/40,
            28/40,
            29/40,
            30/40,
            31/40,
            32/40,
            33/40,
            34/40,
            35/40,
            36/40,
            37/40,
            38/40,
            39/40,
            40/40,
          ]
    steps:
      - uses: actions/checkout@v4

      - name: Setup Frontend Environment
        uses: ./.github/actions/setup-visual-testing-env
        with:
          install-playwright: "true"

      - name: Run Playwright tests
        id: playwright
        continue-on-error: true
        run: |
          npx playwright test --config playwright.config.ts --grep "^(?:(?!lostpixel).)*$" --shard ${{ matrix.shard }} --update-snapshots

      - name: Sanitize shard name
        run: echo "SANITIZED_SHARD=${MATRIX_SHARD%%/*}" >> $GITHUB_ENV
        if: always()
        env:
          MATRIX_SHARD: ${{ matrix.shard }}

      - name: Upload Playwright traces
        if: steps.playwright.outcome == 'failure'
        uses: actions/upload-artifact@v4
        with:
          name: playwright-traces-index-${{ strategy.job-index }}-shard-${{ env.SANITIZED_SHARD }}
          path: test-results/
          if-no-files-found: warn
          retention-days: 7

      - name: Fail if playwright tests failed
        if: steps.playwright.outcome == 'failure'
        run: exit 1<|MERGE_RESOLUTION|>--- conflicted
+++ resolved
@@ -6,19 +6,9 @@
 
 on:
   push:
-<<<<<<< HEAD
     branches: ["main", "dev"]
   pull_request:
     branches: ["main", "dev"]
-=======
-    branches: ["main"]
-    paths-ignore:
-      - "website_content/**"
-  pull_request:
-    branches: ["main"]
-    paths-ignore:
-      - "website_content/**"
->>>>>>> 03d72e42
 
 jobs:
   playwright-tests:
