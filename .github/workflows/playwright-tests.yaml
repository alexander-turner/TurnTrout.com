name: Playwright Tests

concurrency:
  group: "playwright-tests"
  cancel-in-progress: true

on:
  push:
    branches: ["main", "dev", "lostpixel"]

jobs:
  test:
    runs-on: ubuntu-latest
    strategy:
      fail-fast: false
      matrix:
        shard:
          [
            1/40,
            2/40,
            3/40,
            4/40,
            5/40,
            6/40,
            7/40,
            8/40,
            9/40,
            10/40,
            11/40,
            12/40,
            13/40,
            14/40,
            15/40,
            16/40,
            17/40,
            18/40,
            19/40,
            20/40,
            21/40,
            22/40,
            23/40,
            24/40,
            25/40,
            26/40,
            27/40,
            28/40,
            29/40,
            30/40,
            31/40,
            32/40,
            33/40,
            34/40,
            35/40,
            36/40,
            37/40,
            38/40,
            39/40,
            40/40,
          ]
    steps:
      - uses: actions/checkout@v4

      - uses: actions/setup-node@v4
        with:
          node-version: ">=22"

      - name: Install dependencies
        run: npm ci

      - name: Install Playwright
        run: |
          npx playwright install --with-deps
          npx playwright install-deps

      - name: Serve Quartz
        run: |
          npx quartz build --serve &
          SERVER_PID=$!
          echo "SERVER_PID=$SERVER_PID" >> $GITHUB_ENV

      - name: Wait for server
        run: |
          # Wait for the server to be ready
          while ! nc -z localhost 8080; do
            sleep 0.1 # Check every 100ms
            # Check if server is still running
            if ! ps -p "$SERVER_PID" > /dev/null; then
              echo "Server failed to start"
              exit 1
            fi
          done
          echo "Server is ready"

      - name: Wait for server
        run: |
          # Wait for the server to be ready
          while ! nc -z localhost 8080; do
            sleep 0.1 # Check every 100ms
            # Check if server is still running
            if ! ps -p "$SERVER_PID" > /dev/null; then
              echo "Server failed to start"
              exit 1
            fi
          done
          echo "Server is ready"

      - name: Run Playwright tests
        run: |
          npx playwright test --config playwright.config.ts --grep "^(?:(?!lostpixel).)*$" --shard ${{ matrix.shard }}

      - name: Echo the 1-indexed job index
        run: |
          echo "JOB_INDEX_1_BASED=$((${{ strategy.job-index }} + 1))" >> $GITHUB_ENV

      - name: Upload Playwright traces
        if: always()
        uses: actions/upload-artifact@v4
        with:
<<<<<<< HEAD
          name: playwright-traces-index-${{ strategy.job-index }}-shard-${{ env.SANITIZED_SHARD }}
=======
          name: playwright-traces-${{ env.JOB_INDEX_1_BASED }}-attempt-${{ github.run_attempt }}
>>>>>>> 1fa2852b
          path: test-results/
          retention-days: 7<|MERGE_RESOLUTION|>--- conflicted
+++ resolved
@@ -116,10 +116,6 @@
         if: always()
         uses: actions/upload-artifact@v4
         with:
-<<<<<<< HEAD
           name: playwright-traces-index-${{ strategy.job-index }}-shard-${{ env.SANITIZED_SHARD }}
-=======
-          name: playwright-traces-${{ env.JOB_INDEX_1_BASED }}-attempt-${{ github.run_attempt }}
->>>>>>> 1fa2852b
           path: test-results/
           retention-days: 7