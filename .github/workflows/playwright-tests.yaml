--- conflicted
+++ resolved
@@ -116,10 +116,6 @@
         if: always()
         uses: actions/upload-artifact@v4
         with:
-<<<<<<< HEAD
-          name: playwright-traces-${{ env.JOB_INDEX_1_BASED }}
-=======
           name: playwright-traces-${{ env.JOB_INDEX_1_BASED }}-attempt-${{ github.run_attempt }}
->>>>>>> a13d40ee
           path: test-results/
           retention-days: 7