name: Visual Testing

concurrency:
  group: visual-testing-${{ github.event_name }}-${{ github.ref_name }}
  cancel-in-progress: ${{ github.event_name == 'push' }}

on:
  push:
<<<<<<< HEAD
    branches: ["main", "dev", "lostpixel", "lostpixel-safari-no-background"]
  pull_request:
    branches: ["main", "dev", "lostpixel", "lostpixel-safari-no-background"]
=======
    branches: ["main", "lostpixel", "lostpixel-safari-no-background"]
    # Don't run if only content changes
    paths-ignore:
      - "website_content/**"
  pull_request:
    branches: ["main", "lostpixel", "lostpixel-safari-no-background"]
    paths:
      - "quartz/**"
      - "public/**"
      - "package.json"
      - "package-lock.json"
      - "tsconfig.json"
      - ".github/**"
      - "lostpixel.config.ts"
>>>>>>> 03d72e42

jobs:
  visual-testing:
    # Using Ubuntu since it has the lowest per-minute rate
    runs-on: ubuntu-latest
    strategy:
      fail-fast: false
      matrix:
        shard:
          [
            1/20,
            2/20,
            3/20,
            4/20,
            5/20,
            6/20,
            7/20,
            8/20,
            9/20,
            10/20,
            11/20,
            12/20,
            13/20,
            14/20,
            15/20,
            16/20,
            17/20,
            18/20,
            19/20,
            20/20,
          ]
    steps:
      - uses: actions/checkout@v4

      - name: Setup Frontend Environment
        uses: ./.github/actions/setup-visual-testing-env
        with:
          install-playwright: "true"

      - name: Remove Safari autoplay script
        run: rm -f ./quartz/static/scripts/safari-autoplay.js

      - name: Make folder for screenshots
        run: mkdir -p ./lost-pixel

      - name: Run Playwright tests
        id: playwright
        continue-on-error: true
        run: npx playwright test --shard ${{ matrix.shard }} -g "(lostpixel)" --update-snapshots
        env:
          CI: true
          NODE_OPTIONS: "--max-old-space-size=4096"

      - name: Create sanitized shard
        if: always()
        run: echo "SANITIZED_SHARD=${MATRIX_SHARD%%/*}" >> $GITHUB_ENV
        env:
          MATRIX_SHARD: ${{ matrix.shard }}

      - name: Upload Playwright traces
        uses: actions/upload-artifact@v4
        if: failure()
        with:
          name: playwright-traces-shard-${{ env.SANITIZED_SHARD }}
          path: test-results/
          retention-days: 7

      - name: Upload Lost Pixel screenshots shard
        uses: actions/upload-artifact@v4
        if: always()
        with:
          name: lost-pixel-screenshots-shard-${{ env.SANITIZED_SHARD }}
          path: ./lost-pixel
          retention-days: 1

      - name: Fail if playwright tests failed
        if: steps.playwright.outcome == 'failure'
        run: exit 1

  combine-and-upload:
    needs: visual-testing
    runs-on: ubuntu-latest
    if: needs.visual-testing.result == 'success'

    steps:
      - uses: actions/checkout@v4
      - name: Cache Playwright browsers
        uses: actions/cache@v4
        with:
          path: ~/.cache/ms-playwright
          key: playwright-${{ runner.os }}-${{ hashFiles('**/package-lock.json') }}
          restore-keys: |
            playwright-${{ runner.os }}-
      - name: Setup Frontend Environment
        uses: ./.github/actions/setup-visual-testing-env

      - name: Download all Lost Pixel screenshot shards
        uses: actions/download-artifact@v4
        with:
          pattern: lost-pixel-screenshots-*
          path: ./all-lost-pixel-shards
          merge-multiple: true

      - name: Combine screenshots into ./lost-pixel directory
        id: combine
        run: |
          shopt -s globstar # Enable recursive globbing
          mkdir -p ./lost-pixel
          cp -v ./all-lost-pixel-shards/**/*.png ./lost-pixel/
          echo "Contents of ./lost-pixel after combining:"
          ls -R ./lost-pixel
          if [ -z "$(ls -A ./lost-pixel)" ]; then
            echo "screenshots_found=false" >> "$GITHUB_OUTPUT"
            echo "./lost-pixel directory is empty after combination attempt."
          else
            echo "screenshots_found=true" >> "$GITHUB_OUTPUT"
            echo "Screenshots found in ./lost-pixel."
          fi

      - name: Run LostPixel on combined screenshots
        if: steps.combine.outputs.screenshots_found == 'true'
        uses: lost-pixel/lost-pixel@v3.16.0
        env:
          LOST_PIXEL_API_KEY: ${{ secrets.LOST_PIXEL_API_KEY }}
          LOST_PIXEL_PROJECT_ID: ${{ secrets.LOST_PIXEL_PROJECT_ID }}
          LOST_PIXEL_CONFIG_PATH: lostpixel.config.ts

      - name: Clean up downloaded shards
        run: rm -rf ./all-lost-pixel-shards<|MERGE_RESOLUTION|>--- conflicted
+++ resolved
@@ -6,26 +6,9 @@
 
 on:
   push:
-<<<<<<< HEAD
-    branches: ["main", "dev", "lostpixel", "lostpixel-safari-no-background"]
+    branches: ["main", "dev"]
   pull_request:
-    branches: ["main", "dev", "lostpixel", "lostpixel-safari-no-background"]
-=======
-    branches: ["main", "lostpixel", "lostpixel-safari-no-background"]
-    # Don't run if only content changes
-    paths-ignore:
-      - "website_content/**"
-  pull_request:
-    branches: ["main", "lostpixel", "lostpixel-safari-no-background"]
-    paths:
-      - "quartz/**"
-      - "public/**"
-      - "package.json"
-      - "package-lock.json"
-      - "tsconfig.json"
-      - ".github/**"
-      - "lostpixel.config.ts"
->>>>>>> 03d72e42
+    branches: ["main", "dev"]
 
 jobs:
   visual-testing:
