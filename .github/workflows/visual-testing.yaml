--- conflicted
+++ resolved
@@ -38,14 +38,11 @@
           ]
     steps:
       - uses: actions/checkout@v4
-        with:
-          fetch-depth: 1 # Shallow clone for faster checkout
 
       - uses: actions/setup-node@v4
         with:
           node-version: ">=22"
           cache: "npm"
-          cache-dependency-path: package-lock.json
 
       # Restore Playwright's browser cache
       - name: Cache Playwright browsers
@@ -58,7 +55,7 @@
         run: npm ci
 
       - name: Install Playwright
-        run: npx playwright install --with-deps chromium
+        run: npx playwright install --with-deps chromium # Only install Chromium to save time/space
 
       - name: Start local server
         run: |
@@ -80,33 +77,20 @@
           echo "Server is ready"
 
       - name: Run Playwright tests
-<<<<<<< HEAD
-        run: npx playwright test -g "(lostpixel)"
-        env:
-          CI: true
-
-      - name: Lost Pixel
-        uses: lost-pixel/lost-pixel@v3.16.0
-        env:
-          LOST_PIXEL_API_KEY: ${{ secrets.LOST_PIXEL_API_KEY }}
-          LOST_PIXEL_PROJECT_ID: ${{ secrets.LOST_PIXEL_PROJECT_ID }}
-=======
         id: playwright
         continue-on-error: true
-        run: npx playwright test --shard ${{ matrix.shard }}
+        run: npx playwright test --shard ${{ matrix.shard }} -g "(lostpixel)"
         env:
           CI: true
           NODE_OPTIONS: "--max-old-space-size=4096"
 
       - name: Run LostPixel
         if: always()
-        run: npx playwright test -g "(lostpixel)" --shard ${{ matrix.shard }}
+        uses: lost-pixel/lost-pixel@v3.16.0
         env:
           LOST_PIXEL_API_KEY: ${{ secrets.LOST_PIXEL_API_KEY }}
-          CI: true
-          NODE_OPTIONS: "--max-old-space-size=4096"
+          LOST_PIXEL_PROJECT_ID: ${{ secrets.LOST_PIXEL_PROJECT_ID }}
 
       - name: Check Playwright status
         if: steps.playwright.outcome == 'failure'
-        run: exit 1
->>>>>>> cf4805bd
+        run: exit 1