#!/bin/sh
set -e

PUSHED_CHANGES=0
trap 'handle_cleanup "$PUSHED_CHANGES"' EXIT

# Main script logic first
CURRENT_BRANCH=$(git rev-parse --abbrev-ref HEAD)

# Handle cleanup function separately
# shellcheck disable=SC2317
handle_cleanup() {
  _exit_code=$?

  # Explicitly set error handling
  set +e

  _pushed_changes=$1
  if [ "$_pushed_changes" -eq 1 ]; then
    echo "Restoring stashed changes..."
    git stash pop >>/dev/null || true
  fi

  return "$_exit_code"
}

# If there are any changes, stash them and return 1, otherwise return 0.
stash_and_exit() {
  PREV_NUM_STASHES=$(git stash list | wc -l)
  git stash push --include-untracked >>/dev/null
  # Check if anything was stashed
  if [ "$(git stash list | wc -l)" -gt "$PREV_NUM_STASHES" ]; then
    echo "1"
  else
    echo "0"
  fi
}

GIT_ROOT=$(git rev-parse --show-toplevel)
cd "$GIT_ROOT"

if command -v conda >/dev/null 2>&1; then
  ACTIVE_ENV=$(conda info | grep 'active environment' | awk '{print $NF}')

  if [ "$ACTIVE_ENV" != "website" ]; then
    echo "Activating conda environment: website"

    CONDA_BASE=$(conda info --base)
    # shellcheck source=/dev/null
<<<<<<< HEAD
    . "$(conda info --base)/etc/profile.d/conda.sh"
=======
    . "$CONDA_BASE/etc/profile.d/conda.sh"
>>>>>>> 2afb7939
    conda activate website
  fi
fi

PUSHED_CHANGES=$(stash_and_exit)

if [ "$CURRENT_BRANCH" != "main" ]; then
  exit 0
fi

python "$GIT_ROOT/scripts/run_push_checks.py"

python "$GIT_ROOT/scripts/update_date_on_publish.py"

git push --no-verify<|MERGE_RESOLUTION|>--- conflicted
+++ resolved
@@ -47,11 +47,7 @@
 
     CONDA_BASE=$(conda info --base)
     # shellcheck source=/dev/null
-<<<<<<< HEAD
-    . "$(conda info --base)/etc/profile.d/conda.sh"
-=======
     . "$CONDA_BASE/etc/profile.d/conda.sh"
->>>>>>> 2afb7939
     conda activate website
   fi
 fi
