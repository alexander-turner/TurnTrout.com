---
permalink: test-page
publish: "true"
tags:
  - website
---
This page is inspired by Gwern Branwen’s [Lorem Ipsum](https://gwern.net/lorem), which serves a similar purpose.

# Quotations

> Perhaps one did not want to be loved so much as to be understood.
>
> — Orwell, _1984_
<<<<<<< HEAD
## Inline
> A scrupulous writer, in every sentence that he writes, will ask himself at least four questions, thus: 
> 1. What am I trying to say? 
> 2. What words will express it? 
> 3. What image or idiom will make it clearer? 
> 4. Is this image fresh enough to have an effect? 
> 
> And he will probably ask himself two more: 
> 1. Could I put it more shortly? 
> 2. Have I said anything that is avoidably ugly? 
> 
=======

This section's quotes are from Orwell’s [_Politics and the English Language_](https://www.orwellfoundation.com/the-orwell-foundation/orwell/essays-and-other-works/politics-and-the-english-language/).

## Inline

“A scrupulous writer, in every sentence that he writes, will ask himself at least four questions, thus: What am I trying to say? What words will express it? What image or idiom will make it clearer? Is this image fresh enough to have an effect? And he will probably ask himself two more: Could I put it more shortly? Have I said anything that is avoidably ugly? But you are not obliged to go to all this trouble. You can shirk it by simply throwing your mind open and letting the ready-made phrases come crowding in.”

With extra legroom, the quote becomes more readable:

> A scrupulous writer, in every sentence that he writes, will ask himself at least four questions, thus:
>
> 1. What am I trying to say?
> 2. What words will express it?
> 3. What image or idiom will make it clearer?
> 4. Is this image fresh enough to have an effect?
>
> And he will probably ask himself two more:
>
> 1. Could I put it more shortly?
> 2. Have I said anything that is avoidably ugly?
>
>>>>>>> f9794ddb
> But you are not obliged to go to all this trouble. You can shirk it by simply throwing your mind open and letting the ready-made phrases come crowding in.
> 
> -- Orwell’s [_Politics and the English Language_](https://www.orwellfoundation.com/the-orwell-foundation/orwell/essays-and-other-works/politics-and-the-english-language/)

I thus remind myself: The reading experience will never be as important as the content, but it's still important.

## Smart quotes

I wrote a [`rehype`](https://www.npmjs.com/package/rehype) plugin which scans my website and adjusts quote marks so that they are properly oriented. The plugin also moves around punctuation so that periods are generally inside of quotations while webpage commas are generally outside. For example:

- I said "hi there," but he couldn't hear me.
- "Why don't you just tell him 'I love you'?"
- ("Don't do it," they said...)
- "'There's a good boy' is what I tell my dog when he behaves."
- "I never again want to hear 'I lost the game'."
- I love Bryan Adam's [_Summer of '69_](https://www.youtube.com/watch?v=eFjjO_lhf9c)[^69]
  [^69]: Seriously, this song is a banger.

In fact, all of the bullet points were written so that the rules were violated. This page should still render them properly. However, this functionality should not apply within code blocks:

- `results['column']`
- `'` and `"hi"` and `'hi'`
- `print('honk!')`
- `print("honk!")`

## Admonition

> [!quote]
>
> A man may take to drink because he feels himself to be a failure, and then fail all the more completely because he drinks. It is rather the same thing that is happening to the English language. It becomes ugly and inaccurate because our thoughts are foolish, but the slovenliness of our language makes it easier for us to have foolish thoughts. The point is that the process is reversible.

# Smart dash conversion

[Merriam-Webster ordains that](https://www.merriam-webster.com/grammar/em-dash-en-dash-how-to-use) - contrary to popular practice - hyphens (-) and em-dashes (—) be used in importantly different situations:

> [!quote] [How to Use Em Dashes (—), En Dashes (–) , and Hyphens (-)](https://www.merriam-webster.com/grammar/em-dash-en-dash-how-to-use)
> The em dash (—) can function like a comma, a colon, or parenthesis. Like commas and parentheses, em dashes set off extra information, such as examples, explanatory or descriptive phrases, or supplemental facts. Like a colon, an em dash introduces a clause that explains or expands upon something that precedes it.

My `formatting_improvement_html.ts` contains `hyphenReplace`, which prevents clauses from being delimited by hyphens ("`I - like you - object`"). Instead, the build process renders "I - like you - object."

# Section

## Subsection

### Subsubsection

# Smallcaps

The build process detects acronyms ("HTML") and abbreviations ("100GB") and then tags them with the `small-caps` class. The CSS then styles the tagged elements in smallcaps. There are a lot of acronyms on my site, so it's very nice to not have to tag them manually![^smallcaps]

> [!quote] NAFTA, [Wikipedia](https://en.wikipedia.org/wiki/North_American_Free_Trade_Agreement)
> The **North American Free Trade Agreement** (**NAFTA** [/ˈnæftə/](https://en.wikipedia.org/wiki/Help:IPA/English "Help:IPA/English") [_NAF-tə_](https://en.wikipedia.org/wiki/Help:Pronunciation_respelling_key "Help:Pronunciation respelling key"); [Spanish](https://en.wikipedia.org/wiki/Spanish_language "Spanish language"): *Tratado de Libre Comercio de América del Norte*, **TLCAN**; [French](https://en.wikipedia.org/wiki/French_language "French language"): *Accord de libre-échange nord-américain*, **ALÉNA**) was an agreement signed by [Canada](https://en.wikipedia.org/wiki/Canada "Canada"), [Mexico](https://en.wikipedia.org/wiki/Mexico "Mexico"), and the  [United States](https://en.wikipedia.org/wiki/United_States "United States") that created a trilateral [trade bloc](https://en.wikipedia.org/wiki/Trade_bloc "Trade bloc") in [North America.](https://en.wikipedia.org/wiki/North_America "North America") The agreement came into force on January 1, 1994, and superseded the 1988 [Canada–United States Free Trade Agreement](https://en.wikipedia.org/wiki/Canada%E2%80%93United_States_Free_Trade_Agreement "Canada–United States Free Trade Agreement") between the United States and Canada. The NAFTA trade bloc formed one of the largest trade blocs in the world by [gross domestic product.](https://en.wikipedia.org/wiki/Gross_domestic_product "Gross domestic product")

[^smallcaps]: Here's a footnote![^nested]
[^nested]: And a footnote created within another footnote!

## Font adjustments

The site's font family is [EB Garamond](http://www.georgduffner.at/ebgaramond). However, as of April 2024, the font did not support slashed zeroes (the `zero` feature). The unslashed zeroes looked quite similar to the letter 'o.' Furthermore, the italicized font did not support the `cv11` OpenType feature for oldstyle numerals (such as '2', which only reach up to the x-height of lowercase letters). This meant that the italicized oldstyle '1' looked like a small uppercase 'I', which wasn't very pleasant to my eyes.

Therefore, I paid [Hisham Karim](https://www.fiverr.com/hishamhkarim) $121 to add these features. I have notified the maintainer of the EB Garamond font. 😌

## Automatic fraction display

> 99 1/2% of websites don't render fractions properly.
> -- Albert Einstein

I chose slanted fractions in order to slightly increase the height of the numerals in the numerator and denominator. People are 2/3 water, but "01/01/2000" should not be rendered as a fraction.

- Multiplication sign conversion makes multipliers exactly 2x as pleasant to read. See also: 5/4x.

# Lists

> [!quote] [List of weapons and armour in Middle-earth](https://en.wikipedia.org/wiki/List_of_weapons_and_armour_in_Middle-earth)
>
> <dl>
>   <dt>Sword</dt>
>   <dd>
>     <ul>
>       <li>Noldorin Sindarin: <span className="elvish">magl</span>, <span className="elvish">magol</span></li>
>       <li>North Sindarin: <span className="elvish">magor</span></li>
>       <li>Quenya: <span className="elvish">makil</span>, <span className="elvish">macil</span></li>
>       <li>Specific types of sword were named   <span className="elvish">lango</span> (broad sword), <span className="elvish">eket</span>, <span className="elvish">ecet</span> (short sword), and <span className="elvish">lhang</span> (cutlass, sword)</li>
>     </ul>
>   </dd>
>   
>   <dt>Dagger, knife</dt>
>   <dd>
>     <ul>
>       <li>Noldorin Sindarin: <span className="elvish">sigil</span></li>
>       <li>Quenya: <span className="elvish">cirma</span>, <span className="elvish">sicil</span></li>
>     </ul>
>   </dd>
>   
>   <dt>Axe</dt>
>   <dd>
>     <ul>
>       <li>North Sindarin: <span className="elvish">hathol</span></li>
>       <li>Quenya: <span className="elvish">pelekko</span> (Hooker notes the similarity of the Greek πέλεκυς pélekys: double-headed axe)</li>
>     </ul>
>   </dd>
>   
>   <dt>Spear</dt>
>   <dd>
>     <ul>
>       <li>Quenya: <span className="elvish">hatal</span> also <span className="elvish">nehte</span></li>
>     </ul>
>   </dd>
>   
>   <dt>Bow</dt>
>   <dd>
>     <ul>
>       <li>Noldorin Sindarin: <span className="elvish">peng</span> also poetically <span className="elvish">cû</span> ("arch")</li>
>       <li>Quenya: <span className="elvish">quinga</span></li>
>     </ul>
>   </dd>
>   
>   <dt>Arrow</dt>
>   <dd>
>     <ul>
>       <li>Quenya: <span className="elvish">pilin</span>, pl. <span className="elvish">pilindi</span></li>
>     </ul>
>   </dd>
> </dl>

Unordered lists:

- First level
  - Second level
    - Third level
      - Fourth level (it's kinda cringe if lists get this deep, though)
  - Second level

> 1. Never use a metaphor, simile or other figure of speech which you are used to seeing in print.
> 2. Never use a long word where a short one will do.
> 3. If it is possible to cut a word out, always cut it out.
> 4. Never use the passive where you can use the active.
> 5. Never use a foreign phrase, a scientific word or a jargon word if you can think of an everyday English equivalent.
> 6. Break any of these rules sooner than say anything outright barbarous.

> Blockquotes admit nicely formatted lists as well!
>
> 1. This is a list item.
>    1. And now it's nested.
>       1. And now it's double nested.
> 1. Hopefully this is bullet number two!

# Admonitions

> [!abstract]

> [!note]

> [!tip] [This dummy link should be colored according to the admonition type.](test-page)
>
> > What is above all needed is to let the meaning choose the word, and not the other way about. In prose, the worst thing one can do with words is to surrender to them. When you think of a concrete object, you think wordlessly, and then, if you want to describe the thing you have been visualising, you probably hunt about till you find the exact words that seem to fit it. When you think of something abstract you are more inclined to use words from the start, and unless you make a conscious effort to prevent it, the existing dialect will come rushing in and do the job for you, at the expense of blurring or even changing your meaning.
> >
> > Probably it is better to put off using words as long as possible and get one’s meanings as clear as one can through pictures and sensations. Afterward one can choose – not simply *accept* – the phrases that will best cover the meaning, and then switch round and decide what impression one’s words are likely to make on another person. This last effort of the mind cuts out all stale or mixed images, all prefabricated phrases, needless repetitions, and humbug and vagueness generally.
>
> Note how the left border is a muted shade of the admonition color.

> [!goose]
> Geese are better than dogs.

> [!idea]

> [!info]

> [!todo]

> [!question]

> [!failure]

> [!danger]

> [!bug]

> [!quote]

> [!example]

> [!warning]

> [!success]

# Twemoji

I prefer the flat style of Twitter emoji. This also unifies UX across devices, as emoji are not rendered in a browser- or OS-specific fashion.

🪿😀😃😄😁😆😅😂🤣🥲🥹☺️😊😇🙂🙃😉😌😍🥰😘😗😙😚😋😛😝😜🤪🤨🧐🤓😎🥸🤩🥳🙂‍↕️😏😒🙂‍↔️😞😔😟😕🙁☹️😣😖😫😩🥺😢😭😮‍💨😤😠😡🤬🤯😳🥵🥶😱😨😰😥😓🫣🤗🫡🤔🫢🤭🤫🤥😶😶‍🌫️😐😑😬🫨🫠🙄😯😦😧😮😲🥱😴🤤😪😵😵‍💫🫥🤐🥴🤢🤮🤧😷🤒🤕🤑🤠😈👿👹👺🤡💩👻💀☠️👽👾🤖🎃😺😸😹😻😼😽🙀😿😾<|MERGE_RESOLUTION|>--- conflicted
+++ resolved
@@ -5,13 +5,11 @@
   - website
 ---
 This page is inspired by Gwern Branwen’s [Lorem Ipsum](https://gwern.net/lorem), which serves a similar purpose.
-
 # Quotations
 
 > Perhaps one did not want to be loved so much as to be understood.
 >
 > — Orwell, _1984_
-<<<<<<< HEAD
 ## Inline
 > A scrupulous writer, in every sentence that he writes, will ask himself at least four questions, thus: 
 > 1. What am I trying to say? 
@@ -23,29 +21,6 @@
 > 1. Could I put it more shortly? 
 > 2. Have I said anything that is avoidably ugly? 
 > 
-=======
-
-This section's quotes are from Orwell’s [_Politics and the English Language_](https://www.orwellfoundation.com/the-orwell-foundation/orwell/essays-and-other-works/politics-and-the-english-language/).
-
-## Inline
-
-“A scrupulous writer, in every sentence that he writes, will ask himself at least four questions, thus: What am I trying to say? What words will express it? What image or idiom will make it clearer? Is this image fresh enough to have an effect? And he will probably ask himself two more: Could I put it more shortly? Have I said anything that is avoidably ugly? But you are not obliged to go to all this trouble. You can shirk it by simply throwing your mind open and letting the ready-made phrases come crowding in.”
-
-With extra legroom, the quote becomes more readable:
-
-> A scrupulous writer, in every sentence that he writes, will ask himself at least four questions, thus:
->
-> 1. What am I trying to say?
-> 2. What words will express it?
-> 3. What image or idiom will make it clearer?
-> 4. Is this image fresh enough to have an effect?
->
-> And he will probably ask himself two more:
->
-> 1. Could I put it more shortly?
-> 2. Have I said anything that is avoidably ugly?
->
->>>>>>> f9794ddb
 > But you are not obliged to go to all this trouble. You can shirk it by simply throwing your mind open and letting the ready-made phrases come crowding in.
 > 
 > -- Orwell’s [_Politics and the English Language_](https://www.orwellfoundation.com/the-orwell-foundation/orwell/essays-and-other-works/politics-and-the-english-language/)
