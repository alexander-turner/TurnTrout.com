--- conflicted
+++ resolved
@@ -655,7 +655,7 @@
 
 # Deployment pipeline
 
-I quickly learned the importance of _comprehensive tests and documentation_. The repository now has strong code health. My test suite protects my site from _so_ many errors. Before a new commit  touches the live site, it must pass a gauntlet of challenges:
+I quickly learned the importance of _comprehensive tests and documentation_. The repository now has strong code health. My test suite protects my site from _so_ many errors. Before a new commit touches the live site, it must pass a gauntlet of challenges:
 
 1. The `pre-commit` [`git` hook](https://git-scm.com/docs/githooks) runs before every commit is finalized.
 2. The `pre-push` hook runs before commits are pushed to the `main` branch.
@@ -707,31 +707,6 @@
 
 1. Defines font-faces using fonts which actually exist in the filesystem, and
 2. Does not refer to nonexistent fonts.
-
-### Linting my prose
-
-<<<<<<< HEAD
-Inspired by [`gwern`'s usage of `proselinter`](https://gwern.net/about#writing-checklist), I run [`vale`](https://vale.sh/) on my Markdown files to check for:
-=======
-Inspired by [`gwern`'s usage of `proselinter`](https://gwern.net/about#writing-checklist), I run `vale` on my Markdown files to check for:
->>>>>>> 212ce299
-
-<!-- vale off-->
-- Using "very" (at all),
-- Using "but" or "there is" to start a sentence,
-- Lazy, non-descriptive link text: `[here](url)`,
-- Clichés,
-- Date formatting,
-- Anthropomorphic language (e.g. "the code thinks"),
-<<<<<<< HEAD
-- Proper use of diacritical marks (e.g. "café"),
-=======
-- Proper use of diacritical marks (e.g. café),
->>>>>>> 212ce299
-- Redundant acronyms (e.g. "ATM machine"),
-- Oxymorons and nonwords,
-- Unnecessary words, and
-- Comparisons between incomparable things.
 
 ### Unit tests
 
