---
permalink: instrumental-convergence-for-realistic-agent-objectives
lw-was-draft-post: "false"
lw-is-af: "true"
lw-is-debate: "false"
lw-page-url: https://www.lesswrong.com/posts/W22Btd7NmGuucFejc/instrumental-convergence-for-realistic-agent-objectives
lw-is-question: "false"
lw-posted-at: 2022-01-22T00:41:36.649Z
lw-last-modification: 2023-05-16T20:37:11.632Z
lw-curation-date: None
lw-frontpage-date: 2022-01-22T17:38:25.434Z
lw-was-unlisted: "false"
lw-is-shortform: "false"
lw-num-comments-on-upload: 9
lw-base-score: 35
lw-vote-count: 10
af-base-score: 20
af-num-comments-on-upload: 8
publish: true
title: Instrumental Convergence For Realistic Agent Objectives
lw-latest-edit: 2023-05-16T20:37:13.911Z
lw-is-linkpost: "false"
tags:
  - AI
  - instrumental-convergence
aliases:
  - instrumental-convergence-for-realistic-agent-objectives
lw-sequence-title: The Causes of Power-Seeking and Instrumental Convergence
lw-sequence-image-grid: sequencesgrid/hawnw9czray8awc74rnl
lw-sequence-image-banner: sequences/qb8zq6qeizk7inc3gk2e
sequence-link: posts#the-causes-of-power-seeking-and-instrumental-convergence
prev-post-slug: satisficers-tend-to-seek-power
prev-post-title: "Satisficers Tend To Seek Power: Instrumental Convergence Via Retargetability"
next-post-slug: parametrically-retargetable-power-seeking
next-post-title: Parametrically retargetable decision-makers tend to seek power
lw-reward-post-warning: "true"
use-full-width-images: "false"
date_published: 01/22/2022
original_url: https://www.lesswrong.com/posts/W22Btd7NmGuucFejc/instrumental-convergence-for-realistic-agent-objectives
skip_import: true
---

---

> [!note] Summary of the current power-seeking theorems
> Give me a utility function, any utility function, and for most ways I could jumble it up—most ways I could permute which outcomes get which utility, for most of these permutations, the agent will seek power.

This kind of argument assumes that (`the set of utility functions we might specify`) is closed under permutation. This is unrealistic, because practically speaking we reward agents based off of observed features of the agent's environment.

For example, Pac-Man eats dots and gains points. A football AI scores a touchdown and gains points. A robot hand [solves a Rubik's cube and gains points](https://arxiv.org/pdf/1910.07113.pdf). But most _permutations_ of these objectives are implausible because they're high-entropy, they're very complex, they assign high reward to one state and low reward to another state without a simple generating rule that grounds out in observed features. Practical objective specification doesn't allow that many degrees of freedom in what states get what reward.

I explore how instrumental convergence works in this case. I also walk through how these new results retrodict the fact that [instrumental convergence basically disappears for agents with utility functions over action-observation histories](/power-seeking-beyond-MDPs).

# Case Studies

## Gridworld

Consider the following environment, where the agent can either stay put or move along a purple arrow.

![](https://assets.turntrout.com/static/images/posts/7c937e888b905bb15c8dadb9d7a8603bbd826948d56f8433.avif)
<br/>Figure: From left to right, top to bottom, the states have labels $s_\triangle, s_\bigcirc,s_\text{left},s_\text{start},s_\text{right},s_\bigstar.$

Suppose the agent gets some amount of reward each timestep, and it's choosing a policy to maximize its average per-timestep reward. [Previous results](https://proceedings.neurips.cc/paper/2021/hash/c26820b8a4c1b3c2aa868d6d57e14a79-Abstract.html) tell us that for generic reward functions over states, at least half of them incentivize going right. There are two terminal states on the left, and three on the right, and 3 > 2; we conclude that at least $\frac{\text{floor(3/2)}}{\text{floor(3/2)}+1}=\frac{1}{2}$ [of objectives incentivize going right](/quantitative-strength-of-instrumental-convergence).

But it's damn hard to have so many degrees of freedom that you're specifying a potentially independent utility number for each state.[^1] Meaningful utility functions will be featurized in some sense—only depending on certain features of the world state, and of how the outcomes transpired, etc. If the featurization is linear, then it's particularly easy to reason about power-seeking incentives.

### Shape featurization

Let $\text{feat}(s)$ be the feature vector for state $s$, where the first entry is 1 iff the agent is standing on $\triangle$. The second and third entries represent $\bigcirc$ and $\bigstar$, respectively. That is, the featurization only records what shape the agent is standing on. Suppose the agent makes decisions [in a way which depends only on](/satisficers-tend-to-seek-power#and-that-s-all) the featurized reward of a state: $R(s)=\text{feat}(s)^\top \mathbf{\alpha}$, where $\mathbf{\alpha}\in\mathbb{R}^3$ expresses the feature coefficients. Then the relevant terminal states are only {triangle, circle, star}, and we conclude that 2/3 of coefficient vectors incentivize going right. This is true more precisely in the orbit sense: For every coefficient vector $\alpha$, at least[^2] 2/3 of its permuted variants make the agent prefer to go right.

This particular featurization **increases** the strength of the orbit-level incentives—whereas before, we could only guarantee 1/2\-strength power-seeking tendency, now we guarantee 2/3\-level.[^3][^4]

There's another point I want to make in this tiny environment.

![](https://assets.turntrout.com/static/images/posts/7c937e888b905bb15c8dadb9d7a8603bbd826948d56f8433.avif)
<br/>Figure: From left to right, top to bottom, the states have labels$s_\triangle, s_\bigcirc,s_\text{left},s_\text{start},s_\text{right},s_\bigstar.$

Suppose we find an environmental symmetry $\phi$ which lets us apply the [original power-seeking theorems](https://proceedings.neurips.cc/paper/2021/hash/c26820b8a4c1b3c2aa868d6d57e14a79-Abstract.html) to raw reward functions over the world state. Letting $\mathbf{e}_s\in \mathbb{R}^6$ be a column vector with an entry of 1 at state $s$ and 0 elsewhere, in this environment, we have the symmetry enforced by

$$
\phi\cdot\overset{\text{State distributions, left}}{\left\{\mathbf{e}_{\triangle}, \mathbf{e}_\text{left}\right\}} =\left\{\mathbf{e}_{\bigcirc}, \mathbf{e}_\text{right}\right\}\subsetneq \overset{\text{State distributions, right}}{\left\{\mathbf{e}_{\bigcirc}, \mathbf{e}_\text{right}, \mathbf{e}_\bigstar \right\}}.
$$

Given a state featurization, and given that we know that there's a state-level environmental symmetry $\phi$, when can we conclude that there's also feature-level power-seeking in the environment?

Here, we're asking "if reward is only allowed to depend on how often the agent visits each shape, and we know that there's a raw state-level symmetry, when do we know that there's a shape-feature embedding from (left shape feature vectors) into (right shape feature vectors)?"

In terms of "what choice lets me access 'more' features?", this environment is relatively easy—look, there are twice as many shapes on the right. More formally, we have:

$$
\overset{\text{Feature vectors on the left}}{\left\{\begin{pmatrix}1\triangle\\ 0\bigcirc \\ 0 \bigstar\end{pmatrix}, \begin{pmatrix}0\triangle\\ 0\bigcirc \\ 0 \bigstar\end{pmatrix}\right\}} \qquad \overset{\text{Feature vectors on the right}}{\left\{\begin{pmatrix}0\triangle\\ 1\bigcirc \\ 0 \bigstar\end{pmatrix}, \begin{pmatrix}0\triangle\\ 0\bigcirc \\ 0 \bigstar\end{pmatrix}, \begin{pmatrix}0\triangle\\ 0\bigcirc \\ 1 \bigstar\end{pmatrix}\right\}},
$$

where the left set can be permuted two separate ways into the right set (since the zero vector isn't affected by feature permutations).

But I'm gonna play dumb and walk through to illustrate a more important point about how power-seeking tendencies are guaranteed when featurizations respect the structure of the environment.

Consider the state $s_\triangle$. We permute it to be $s_\bigcirc$ using $\phi$ (because $\phi(s_\triangle)=s_\bigcirc$), and then featurize it to get a feature vector with 1$\bigcirc$ and 0 elsewhere.

Alternatively, suppose we first featurize $s_\triangle$ to get a feature vector with 1$\triangle$ and 0 elsewhere. Then we swap which features are which, by switching $\triangle$ and $\bigcirc$. Then we get a feature vector with 1$\bigcirc$ and 0 elsewhere—the same result as above.

The shape featurization plays nice with the actual nitty-gritty environment-level symmetry. More precisely, a sufficient condition for feature-level symmetries: (Featurizing and then swapping which features are which) commutes with (swapping which states are which and then featurizing).[^5] And where there are feature-level symmetries, just apply the normal power-seeking theorems to conclude that there are decision-making tendencies to choose sets of larger features.

### $(x,y)$ featurization

In a different featurization, suppose the featurization is the agent's $x/y$ coordinates. $R(s_{x,y}) = \alpha_1 x + \alpha_2 y$.

![](https://assets.turntrout.com/static/images/posts/4a458603d6837cedd2bf439d79992ab2c9c3ed93c0dfe3d3.avif)

Given the **start** state, if the agent goes _up_, its reachable feature vector is just {(x=0 y=1)}, whereas the agent can induce (x=1 y=0) if it goes _right_. Therefore, whenever _up_ is strictly optimal for a featurized reward function, we can permute that reward function's feature weights by swapping the x- and y-coefficients ($\alpha_1$ and $\alpha_2$, respectively). Again, this new reward function is featurized, and it makes going _right_ strictly optimal. So the usual arguments ensure that at least half of these featurized reward functions make it optimal to go right.

But sometimes these similarities won't hold, even when it initially looks like they "should"!

![](https://assets.turntrout.com/static/images/posts/a0ca5099bf16fb9bb0382d681abe79abeb5dd8ef51c525e9.avif)

The agent can induce the feature vectors $\left \{ \begin{pmatrix}x: -1\\ y:0\end{pmatrix}, \begin{pmatrix}x:-1\\  y:-1\end{pmatrix}\right\}$ if it goes _left_. However, it can induce $\left \{ \begin{pmatrix}x: 1\\ y:0\end{pmatrix}, \begin{pmatrix}x:1\\ y:1\end{pmatrix}\right\}$ if it goes _right_.

There is no way of switching feature labels so as to copy the _left_ feature set into the _right_ feature set! There's no way to just apply a feature permutation to the _left_ set, and thereby produce a subset of the _right_ feature set. Therefore, the theorems don't apply, and so they don't guarantee anything about how most permutations of every reward function incentivize some kind of behavior.

On reflection, this makes sense. If $\alpha_1=\alpha_2=-1$, then there's no way the agent will want to go _right._ Instead, it'll go for the negative feature values offered by going _left_. This will hold for _all_ permutations of this feature labelling, too. So the orbit-level incentives _can't_ hold.

If the agent can be made to "hate everything" (all feature weights $\alpha_i$ are negative), then it will pursue opportunities which give it negative-valued feature vectors, or at least strive for the oblivion of the zero feature vector. Vice versa for if it positively values all features.

## StarCraft II

Consider a deep RL training process where the agent's episodic reward is featurized into a weighted sum of the different resources the agent has at the end of the game, with weight vector $\alpha$. For simplicity, we fix an opponent policy and a learning regime (number of epochs, learning rate, hyperparameters, network architecture, and so on). We consider the effects of varying the reward feature coefficients $\alpha$.

![](https://assets.turntrout.com/static/images/posts/sc2_resources.avif)

Outcomes of interest
: Game state trajectories.

AI decision-making function
: $f(T \mid \alpha)$ returns the probability that, given our fixed learning regime and reward feature vector $\alpha$, the training process produces a policy network whose rollouts instantiate some trajectory $\tau \in T$.

\*_What the theorems say:_
: If $\alpha$ is the zero vector, the agent gets the same reward for all trajectories, and so gradient descent does nothing, and the randomly initialized policy network quickly loses against any reasonable opponent. No power-seeking tendencies if this is the only plausible parameter setting.
: If $\alpha$ only has negative entries, then the policy network quickly learns to throw away all of its resources and not collect any more. If and only if this has been achieved, the training process is indifferent to whether the game is lost. No real power-seeking tendencies if it's only plausible that we specify a negative vector.
: If $\alpha$ has a positive entry, then policies learn to gather as much of that resource as possible. In particular, there _aren't_ orbit elements $\alpha$ with positive entries but where the learned policy tends to just die, and so we don't even have to check that the permuted variants $\phi\cdot \alpha$ of such feature vectors are also plausible. Power-seeking occurs.
: This reasoning _depends on which kinds of feature weights are plausible_, and so wouldn't have been covered by the previous results.

## Minecraft

Similar setup to StarCraft II, but now the agent's episode reward is $\alpha_1 \cdot$(Amount of iron ore in chests within 100 blocks of spawn after 2 in-game days)$+\alpha_2\cdot$(Same but for coal), where $\alpha_1,\alpha_2\in \mathbb{R}$ are scalars (together, they form the coefficient vector $\alpha\in \mathbb{R}^2$).

<<<<<<< HEAD
![](https://assets.turntrout.com/static/images/posts/iron_block_minecraft.avif)
=======
![](https://assets.turntrout.com/static/images/posts/iron_block.avif)
>>>>>>> e06e664b
Figure: An iron ore block in Minecraft.

Outcomes of interest
: Game state trajectories.

AI decision-making function
: $f(T \mid \alpha)$ returns the probability that, given our fixed learning regime and feature coefficients $\alpha$, the training process produces a policy network whose rollouts instantiate some trajectory $\tau \in T$.

What the theorems say
: If $\alpha$ is the zero vector, the analysis is the same as before. No power-seeking tendencies. In fact, the agent tends to _not_ gain power because it has no optimization pressure steering it towards the few action sequences which gain the agent power.
: If $\alpha$ only has negative entries, the agent definitely doesn't hoard resources in chests. Otherwise, there's no real reward signal and gradient descent doesn't do a whole lot due to sparsity.
: If $\alpha$ has a positive entry, and if the learning process is good enough, agents tend to stay alive. If the learning process is good enough, there just won't be a single feature vector with a positive entry which tends to produce non-self-empowering policies.

The analysis so far is nice to make a bit more formally, but it isn't really pointing out anything that we couldn't have figured out pre-theoretically. I think I can sketch out more novel reasoning, but I'll leave that to a future post.

# Beyond The Featurized Case

Consider some arbitrary set $\mathfrak{D}\subseteq \mathbb{R}^d$ of "plausible" utility functions over $d$ outcomes. If we have the usual big set $B$ of outcome lotteries (which possibilities are, in the view of this theory, often attained via "power-seeking"), and $B$ contains $n$ copies of some smaller set $A$ via environmental symmetries $\phi_1,\ldots, \phi_n$, then when are there orbit-level incentives _within_ $\mathfrak{D}$—when will most reasonable variants of utility functions make the agent more likely to select $B$ rather than $A$?

When the environmental symmetries can be applied to the $A$\-preferring-variants, in a way which produces another plausible objective. Slightly more formally, if, for every plausible utility function $u\in \mathfrak{D}$ where the agent has a greater chance of selecting $A$ than of selecting $B$, we have the membership $\phi_i \cdot u \in \mathfrak{D}$ for all $i=1,...,n$.

This covers the totally general case of arbitrary sets of utility function classes we might use. (And, technically, "utility function" is decorative at this point—it just stands in for a parameter which we use to retarget the AI policy-production process.)

The general result highlights how $\mathfrak{D}$ := { plausible objective functions } affects what conclusions we can draw about orbit-level incentives. All else equal, being able to specify more plausible objective functions for which $f(B \mid u) \geq f(A \mid u)$ means that we're more likely to ensure closure under certain permutations. Similarly, adding plausible $A$\-dispreferring objectives makes it harder to satisfy $f(B \mid u) < f(A \mid u) \implies \phi_i\cdot u \in \mathfrak{D}$, which makes it harder to ensure closure under certain permutations, which makes it harder to prove instrumental convergence.

# Revisiting How The Environment Structure Affects Power-Seeking Incentive Strength

> [!quote] [Seeking Power is Convergently Instrumental in a Broad Class of Environments](/power-seeking-beyond-MDPs)
> Structural assumptions on utility really do matter when it comes to instrumental convergence:
>
> |                                                  Setting | Strength of instrumental convergence                                                                                                  |
> | -------------------------------------------------------: | :------------------------------------------------------------------------------------------------------------------------------------ |
> |                                          u<sub>AOH</sub> | [Nonexistent](/power-seeking-beyond-MDPs#Instrumental-Convergence-Disappears-For-Utility-Functions-Over-Action-Observation-Histories) |
> |                                           u<sub>OH</sub> | [Strong](/power-seeking-beyond-MDPs#formal-justification)                                                                             |
> | State-based objectives (e.g. state-based reward in MDPs) | [Moderate](/quantitative-strength-of-instrumental-convergence)                                                                        |
>
> [Environmental structure can cause instrumental convergence](/environmental-structure-can-cause-instrumental-convergence), but (the absence of) structural assumptions on utility can make instrumental convergence go away (for optimal agents).

In particular, for the MDP case, I wrote:

> MDPs assume that utility functions have a lot of structure: the utility of a history is time-discounted additive over observations. Basically, $u(a_1 o_1 a_2 o_2\ldots ) = \sum_{t=1}^\infty \gamma^{t-1}R(o_t)$, for some $\gamma\in[0,1)$ and reward function $R:\mathcal{O}\to\mathbb{R}$ over observations. And because of this structure, the agent's average per-timestep reward is controlled by the last observation it sees. There are exponentially fewer last observations than there are _observation histories._ Therefore, in this situation, instrumental convergence is exponentially weaker for reward functions than for arbitrary u<sub>OH</sub>.

This is equivalent to a featurization which takes in an action-observation history, ignores the actions, and spits out time-discounted observation counts. The utility function is then over observations (which are just states in the MDP case). Here, the symmetries can only be over states, and not histories, and no matter how expressive the plausible state-based-reward-set $\mathfrak{D}_S$ is, it can't compete with the exponentially larger domain of the observation-history-based-utility-set $\mathfrak{D}_{OH}$, and so the featurization has _limited how strong instrumental convergence can get_ by projecting the high-dimensional u<sub>OH</sub> into the lower-dimensional u<sub>State</sub>.

But when we go from u<sub>AOH</sub> to u<sub>OH</sub>, we're throwing away even more information—information about the actions! This is also a sparse projection. So what's up?

When we throw away info about actions, we're breaking some symmetries which made instrumental convergence disappear in the u<sub>AOH</sub> case. In any deterministic environment, there are equally many u<sub>AOH</sub> which make me want to go e.g. down (and, say, die) as which make me want to go up (and survive). This is guaranteed by symmetries which swap the value of an optimal AOH with the value of an AOH going the other way:

```mermaid
graph LR
    A[Start] --> B[Observation 1]
    A --> C[Death observation]
    B --> D[Obs2]
    B --> E[Obs3]
```

Figure: If the agent cares not about its own action histories, but about its observation histories, there are just more ways to care about going _up_ and being alive! Twice as many ways, in fact!

But when we restrict the utility function to not care about actions, now you can only modify how it cares about observation histories. Here, the AOH environmental symmetry $\phi_{AOH}$ which previously ensured balanced statistical incentives, no longer enjoys closure under $\mathfrak{D}_{OH}$, and so the restricted plausible set theorem no longer works, and instrumental convergence appears when restricting from u<sub>AOH</sub> to u<sub>OH</sub>.

> [!thanks]
> I thank Justis Mills for feedback on a draft.

## Appendix: tracking key limitations of the power-seeking theorems

From [last time](/satisficers-tend-to-seek-power):

> [!quote]
>
> 1.  The results aren't first-person: They don't deal with the agent's uncertainty about what environment it's in.
> 2.  Not all environments have the right symmetries
>     - But most ones we think about seem to
> 3.  ~Don't account for the ways in which we might practically express reward functions.~ (This limitation was handled by this post.)

I think it's reasonably clear how to apply the results to realistic objective functions. I also think our objective specification procedures are quite expressive, and so the closure condition will hold and the results go through in the appropriate situations.

[^1]: It's not hard to have this many degrees of freedom in such a small toy environment, but the toy environment is pedagogical. It's practically impossible to have full degrees of freedom in an environment with a trillion states.
[^2]: "At least", and not "exactly." If $\alpha$ is a constant feature vector, it's optimal to go right for every permutation of $\alpha$ (trivially so, since $\alpha$'s orbit has a single element—itself).
[^3]: Even under my more aggressive conjecture about "fractional terminal state copy containment", the unfeaturized situation would only guarantee 3/5\-strength orbit incentives, strictly weaker than 2/3\-strength.
[^4]: Certain trivial featurizations can decrease the strength of power-seeking tendencies, too. For example, if the featurization is 2-dimensional: $\begin{pmatrix}\text{1 if the agent is dead, 0 otherwise}\\ \text{1 if the agent is alive, 0 otherwise}\end{pmatrix}$, this will tend to produce 1:1 survive/die orbit-level incentives, whereas the incentives for raw reward functions [may be 1,000:1 or stronger](/quantitative-strength-of-instrumental-convergence).
[^5]:
    There's something abstraction-adjacent about this result (proposition D.1 in [the linked Overleaf paper](https://www.overleaf.com/read/kmjjqwdfhkvy)). The result says something like "do the grooves of the agent's world model featurization, respect the grooves of symmetries in the structure of the agent's environment?", and if they do, _bam_, sufficient condition for power-seeking under the featurized model. I think there's something important here about how good world-model-featurizations should work, but I'm not sure what that is yet.

    I do know that "the featurization should commute with the environmental symmetry" is something I'd thought—in basically those words—no fewer than 3 times, as early as summer<sub>2021</sub>, without explicitly knowing what that should even _mean_.
<|MERGE_RESOLUTION|>--- conflicted
+++ resolved
@@ -143,11 +143,7 @@
 
 Similar setup to StarCraft II, but now the agent's episode reward is $\alpha_1 \cdot$(Amount of iron ore in chests within 100 blocks of spawn after 2 in-game days)$+\alpha_2\cdot$(Same but for coal), where $\alpha_1,\alpha_2\in \mathbb{R}$ are scalars (together, they form the coefficient vector $\alpha\in \mathbb{R}^2$).
 
-<<<<<<< HEAD
-![](https://assets.turntrout.com/static/images/posts/iron_block_minecraft.avif)
-=======
 ![](https://assets.turntrout.com/static/images/posts/iron_block.avif)
->>>>>>> e06e664b
 Figure: An iron ore block in Minecraft.
 
 Outcomes of interest
