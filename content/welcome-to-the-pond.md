--- conflicted
+++ resolved
@@ -99,15 +99,11 @@
 </figure>
 
 
-<<<<<<< HEAD
-Each post states when it was published and when it was last updated. The updated link points to the file on [my GitHub repo](https://github.com/alexander-turner/TurnTrout.com) where the edit history can be inspected. While the SHA-1 commit hashing algorithm is not secure GitHub provides basic transparency and assurance. 
-=======
 Each post states when it was published and when it was last updated. The updated link points to the file on [my GitHub repo](https://github.com/alexander-turner/TurnTrout.com) where the edit history can be inspected. 
 
 Ideally, readers would be able to zero-trust verify that I haven't e.g. expunged embarrassing statements from my `git` history. However, `git` defaults to the SHA-1 hashing algorithm. Given a fixed SHA-1 hash, [it's practical to find multiple files which map to that hash](https://security.googleblog.com/2017/02/announcing-first-sha1-collision.html). However, suppose I write embarrassing statement $X$ - I know, this is hard to imagine, but imagine anyways. $X$ has the SHA-1 hash $\mathrm{hash}(X)$. To cover my tracks without violating the previously published SHA-1 hash, I'd need to find another statement $X'$ such that $\mathrm{hash}(X')=\mathrm{hash}(X)$ (a ["second-preimage" attack](https://en.wikipedia.org/wiki/Preimage_attack)). [Apparently no one knows how to do this](https://crypto.stackexchange.com/questions/103061/how-secure-is-sha-1-against-preimage-attacks-currently), which means you should probably just trust the `git` hash history. 
 
 <!-- TODO figure this section out more; read up on technical details. What about chains of commits, only fooling the first hash? -->
->>>>>>> cafefdff
 
 ## Fatebook prediction tracking
 
