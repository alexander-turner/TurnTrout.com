--- conflicted
+++ resolved
@@ -113,11 +113,7 @@
 Each post states when it was published and when it was last updated. The updated link points to the file on [my GitHub repo](https://github.com/alexander-turner/TurnTrout.com) where the edit history can be inspected. 
 
 > [!warning]
-<<<<<<< HEAD
-> I realized that the reasoning here is mistaken; it's easy to `git rebase -i HEAD~50`, `edit` the offending commit, and then fake the commit metadata to preserve the original commit dates during the `rebase`. I'll need to use something like [`gwern`'s `timestamp` tool.]() Reworking this section.
-=======
 > I realized that the reasoning here is mistaken; it's easy to `git rebase -i HEAD~50`, `edit` the offending commit, and then fake the commit metadata to preserve the original commit dates during the `rebase`. I'll need to use something like [`gwern`'s `timestamp` tool.](https://gwern.net/timestamping) Reworking this section.
->>>>>>> a1d7fabd
 
 Ideally, readers would be able to zero-trust verify that I haven't e.g. expunged embarrassing statements from my `git` history. However, `git` defaults to the SHA-1 hashing algorithm. Given a fixed SHA-1 hash, [it's practical to find multiple files which map to that hash](https://security.googleblog.com/2017/02/announcing-first-sha1-collision.html). 
 
