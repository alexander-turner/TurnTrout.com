import { defineConfig, devices } from "@playwright/test"

interface DeviceConfig {
  name: string
  config: {
    viewport?: { width: number; height: number }
    [key: string]: unknown
  }
}

interface Browser {
  name: string
  engine: "chromium" | "firefox" | "webkit"
}

const deviceList: DeviceConfig[] = [
  {
    name: "Desktop",
    config: {
      viewport: { width: 1920, height: 1080 },
    },
  },
  {
    name: "iPad Pro",
    config: {
      ...devices["iPad Pro"],
    },
  },
  {
    name: "iPhone 12",
    config: {
      viewport: { width: 390, height: 844 },
    },
  },
]

const browsers: Browser[] = [
  { name: "Chrome", engine: "chromium" },
  { name: "Firefox", engine: "firefox" },
  { name: "Safari", engine: "webkit" },
]

export default defineConfig({
  timeout: process.env.CI ? 45000 : 30000, // Increased timeout for larger test sets
  fullyParallel: true,
  workers: process.env.CI ? 4 : "65%",
  retries: process.env.CI ? 1 : 0,
  testDir: "./quartz/",
  testMatch: /.*\.spec\.ts/,
  reporter: process.env.CI ? "dot" : "list",
  use: {
    trace: "on-first-retry",
<<<<<<< HEAD
    screenshot: {
      mode: "on",
      fullPage: true,
=======
    screenshot: "only-on-failure",
    // Resource optimization for CI
    launchOptions: {
      args: [
        "--no-sandbox",
        "--disable-setuid-sandbox",
        "--disable-dev-shm-usage",
        "--disable-gpu",
        "--no-zygote",
        "--single-process",
        "--disable-extensions",
      ],
>>>>>>> cf4805bd
    },
  },
  projects: deviceList.flatMap((device) =>
    browsers.map((browser) => ({
      name: `${device.name} ${browser.name}`,
      use: {
        ...device.config,
        browserName: browser.engine,
      },
    })),
  ),
})<|MERGE_RESOLUTION|>--- conflicted
+++ resolved
@@ -50,24 +50,27 @@
   reporter: process.env.CI ? "dot" : "list",
   use: {
     trace: "on-first-retry",
-<<<<<<< HEAD
     screenshot: {
       mode: "on",
       fullPage: true,
-=======
-    screenshot: "only-on-failure",
-    // Resource optimization for CI
+    },
     launchOptions: {
       args: [
-        "--no-sandbox",
-        "--disable-setuid-sandbox",
-        "--disable-dev-shm-usage",
-        "--disable-gpu",
-        "--no-zygote",
-        "--single-process",
-        "--disable-extensions",
+        ...(process.env.CI
+          ? [
+              "--no-sandbox",
+              "--disable-setuid-sandbox",
+              "--disable-dev-shm-usage",
+              "--disable-gpu",
+              "--no-zygote",
+              "--disable-extensions",
+              "--disable-background-timer-throttling",
+              "--disable-backgrounding-occluded-windows",
+              "--disable-renderer-backgrounding",
+              "--memory-pressure-off",
+            ]
+          : []),
       ],
->>>>>>> cf4805bd
     },
   },
   projects: deviceList.flatMap((device) =>
