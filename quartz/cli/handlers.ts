import type { CheerioAPI } from "cheerio"
import type { Element as CheerioElement } from "domhandler"

import { Mutex } from "async-mutex"
import chalk from "chalk"
import { load as cheerioLoad } from "cheerio"
import { watch } from "chokidar"
// @ts-expect-error no critical types
import { generate } from "critical"
import { randomUUID } from "crypto"
import { context, build as esBuild, analyzeMetafile } from "esbuild"
import { sassPlugin } from "esbuild-sass-plugin"
import fs, { promises as fsPromises } from "fs"
import http from "http"
import { type Context } from "node:vm"
import path from "path"
import prettyBytes from "pretty-bytes"
import serveHandler from "serve-handler"
import { WebSocketServer, type WebSocket } from "ws"

// Import the generate function
import { generateScss } from "../styles/generate-variables"
import {
  version,
  fp,
  cacheFile, // @ts-expect-error Importing from a JS file, no types
} from "./constants.js"

interface BuildArguments {
  serve?: boolean
  bundleInfo?: boolean
  output: string
  baseDir: string
  port: number
  wsPort: number
}
let cachedCriticalCSS = ""

/**
 * Handles `npx quartz build`
 * @param argv - Arguments for the build command
 */
export async function handleBuild(argv: BuildArguments): Promise<void> {
  console.log(chalk.bgGreen.black(`\n turntrout.com v${version} \n`))

  // Generate SCSS variables before building
  console.log(chalk.blue("Generating SCSS variables..."))
  generateScss()
  console.log(chalk.green("SCSS variables generated successfully!"))

  const ctx: Context = await context({
    entryPoints: [fp],
    outfile: cacheFile,
    bundle: true,
    keepNames: true,
    minifyWhitespace: true,
    minifySyntax: true,
    platform: "node",
    format: "esm",
    jsx: "automatic",
    jsxImportSource: "preact",
    packages: "external",
    metafile: true,
    sourcemap: false,
    sourcesContent: false,
    plugins: [
      sassPlugin({
        type: "css-text",
        cssImports: true,
      }),
      {
        name: "inline-script-loader",
        setup(build) {
          build.onLoad({ filter: /\.inline\.(ts|js)$/ }, async (args) => {
            let pathText: string = await fsPromises.readFile(args.path, "utf8")

            // Remove default exports that we manually inserted
            pathText = pathText.replace("export default", "")
            pathText = pathText.replace("export", "")

            const sourcefile: string = path.relative(path.resolve("."), args.path)
            const resolveDir: string = path.dirname(sourcefile)
            const transpiled = await esBuild({
              stdin: {
                contents: pathText,
                loader: "ts",
                resolveDir,
                sourcefile,
              },
              write: false,
              bundle: true,
              minify: true,
              platform: "browser",
              format: "esm",
            })
            const rawMod: string = transpiled.outputFiles[0].text
            return {
              contents: rawMod,
              loader: "text",
            }
          })
        },
      },
    ],
  })

  const buildMutex = new Mutex()
  let lastBuildMs = 0
  let cleanupBuild: (() => Promise<void>) | null = null

  const build = async (clientRefresh: () => void): Promise<void> => {
    const buildStart = Date.now()
    lastBuildMs = buildStart
    const release = await buildMutex.acquire()
    if (lastBuildMs > buildStart) {
      release()
      return
    }

    if (cleanupBuild) {
      await cleanupBuild()
      console.log(chalk.yellow("Detected a source code change, doing a hard rebuild..."))
    }

    const result = await ctx.rebuild().catch((err: Error) => {
      throw new Error(`Couldn't parse turntrout.com configuration: ${fp}\nReason: ${err}`)
    })
    release()

    if (argv.bundleInfo) {
      const outputFileName = "quartz/.quartz-cache/transpiled-build.mjs"
      const meta = result.metafile.outputs[outputFileName]
      console.log(
        `Successfully transpiled ${Object.keys(meta.inputs).length} files (${prettyBytes(
          meta.bytes,
        )})`,
      )
      console.log(await analyzeMetafile(result.metafile, { color: true }))
    }

    // Construct the module path dynamically
    const modulePath = `../../${cacheFile}?update=${randomUUID()}`

    // Use the dynamically constructed path in the import statement
    const { default: buildQuartz } = await import(modulePath)

    cleanupBuild = await buildQuartz(argv, buildMutex, clientRefresh)

    clientRefresh()
  }

  if (!argv.serve) {
    await build(() => {
      // Callback placeholder
    })
    await ctx.dispose()
    return
  }

  const connections: WebSocket[] = []
  const clientRefresh = (): void => {
    connections.forEach((conn) => conn.send("rebuild"))
  }

  if (argv.baseDir !== "" && !argv.baseDir.startsWith("/")) {
    argv.baseDir = `/${argv.baseDir}`
  }

  await build(clientRefresh)

  const server = http.createServer((req, res) => {
    if (argv.baseDir && !req.url?.startsWith(argv.baseDir)) {
      console.log(
        chalk.red(`[404] ${req.url} (warning: link outside of site, this is likely a Quartz bug)`),
      )
      res.writeHead(404)
      res.end()
      return
    }

    // Strip baseDir prefix
    req.url = req.url?.slice(argv.baseDir.length)

    const serve = async () => {
      const release = await buildMutex.acquire()
      await serveHandler(req, res, {
        public: argv.output,
        directoryListing: false,
        headers: [
          {
            source: "**/*.*",
            headers: [{ key: "Content-Disposition", value: "inline" }],
          },
        ],
      })
      const status: number = res.statusCode
      const statusString: string =
        status >= 200 && status < 300 ? chalk.green(`[${status}]`) : chalk.red(`[${status}]`)
      console.log(statusString + chalk.grey(` ${argv.baseDir}${req.url}`))
      release()
    }

    const redirect = (newFp: string) => {
      newFp = argv.baseDir + newFp
      res.writeHead(302, {
        Location: newFp,
      })
      console.log(chalk.yellow("[302]") + chalk.grey(` ${argv.baseDir}${req.url} -> ${newFp}`))
      res.end()
      return true
    }

    const filepath: string = req.url?.split("?")[0] ?? "/"

    // Handle redirects
    if (filepath.endsWith("/")) {
      // Does /trailing/index.html exist? If so, serve it
      const indexFp: string = path.posix.join(filepath, "index.html")
      if (fs.existsSync(path.posix.join(argv.output, indexFp))) {
        req.url = filepath
        serve()
        return
      }

      // Does /trailing.html exist? If so, redirect to /trailing
      let base: string = filepath.slice(0, -1)
      if (path.extname(base) === "") {
        base += ".html"
      }
      if (fs.existsSync(path.posix.join(argv.output, base))) {
        if (redirect(filepath.slice(0, -1))) return
      }
    } else {
      // Does /regular.html exist? If so, serve it
      let base: string = filepath
      if (path.extname(base) === "") {
        base += ".html"
      }
      if (fs.existsSync(path.posix.join(argv.output, base))) {
        req.url = filepath
        serve()
        return
      }

      // Does /regular/index.html exist? If so, redirect to /regular/
      const indexFp: string = path.posix.join(filepath, "index.html")
      if (fs.existsSync(path.posix.join(argv.output, indexFp))) {
        if (redirect(`${filepath}/`)) return
      }
    }

    serve()
  })

  server.listen(argv.port)
  const wss = new WebSocketServer({ port: argv.wsPort })
  wss.on("connection", (ws: WebSocket) => connections.push(ws))
  console.log(
    chalk.cyan(
      `Started a turntrout.com server listening at http://localhost:${argv.port}${argv.baseDir}`,
    ),
  )
  console.log("Hint: exit with Ctrl+C")

  watch(["**/*.ts", "**/*.tsx", "**/*.scss", "package.json"], {
    ignoreInitial: true,
    ignored: [
      "**/test/**",
      "**/tests/**",
      "**/*.test.ts",
      "**/*.test.tsx",
      "**/*.spec.ts",
      "**/*.spec.tsx",
    ],
  }).on("all", async () => {
    await build(clientRefresh)
  })
}

export const loadSettings = {
  xml: false,
  decodeEntities: false,
  _useHtmlParser2: true,
}
/**
 * Handles critical CSS injection into HTML files
 * Prevents emitting files until critical CSS is successfully generated
 * @param htmlFiles - Array of HTML file paths
 * @param outputDir - Output directory path
 */
export async function injectCriticalCSSIntoHTMLFiles(
  htmlFiles: string[],
  outputDir: string,
): Promise<void> {
  await maybeGenerateCriticalCSS(outputDir)

  if (!cachedCriticalCSS) {
    throw new Error("Critical CSS generation failed. Build aborted.")
  }

  for (const file of htmlFiles) {
    try {
      const htmlContent: string = await fsPromises.readFile(file, "utf-8")
      const querier = cheerioLoad(htmlContent, loadSettings)

      // Remove existing critical CSS
      querier("style#critical-css").remove()

      // Insert the new critical CSS at the end of the head
      const styleTag = `<style id="critical-css">${cachedCriticalCSS}</style>`
      querier("head").append(styleTag)

      // Reorder the head elements if needed
      const updatedQuerier: CheerioAPI = reorderHead(querier)

      await fsPromises.writeFile(file, updatedQuerier.html(loadSettings))
    } catch (err) {
      console.warn(`Warning: Could not process ${file}: ${err}`)
      continue
    }
  }
}

/**
 * Generates and caches critical CSS if not already cached
 * Throws an error if generation fails
 * @param outputDir - Output directory path
 */
export async function maybeGenerateCriticalCSS(outputDir: string): Promise<void> {
  if (cachedCriticalCSS !== "") {
    return
  }
  console.log("Computing and caching critical CSS...")
  try {
    const { css } = await generate({
      inline: false,
      base: outputDir,
      src: "index.html",
      width: 1700,
      height: 900,
      css: [
        path.join(outputDir, "index.css"),
        path.join(outputDir, "static", "styles", "katex.min.css"),
      ],
      penthouse: {
        timeout: 120000,
        blockJSRequests: false,
        waitForStatus: "networkidle0",
        renderWaitTime: 2000,
        puppeteer: {
          args: [
            "--no-sandbox",
            "--disable-setuid-sandbox",
            "--disable-dev-shm-usage",
            "--disable-accelerated-2d-canvas",
            "--disable-gpu",
          ],
        },
      },
    })

    // Append essential theme variables
    const themeCSS = `
      * {
        font-family: var(--font-text);
      }
      code {
        font-family: var(--font-monospace);
      }
      a {
        color: var(--color-link);
      }
      a:visited {
        color: color-mix(in srgb,currentcolor 50%,var(--color-link));
      }
      article[data-use-dropcap="true"] {
        --dropcap-vertical-offset: 0.15rem;
        --dropcap-font-size: 3.95rem;
        --before-color: var(--midground-faint);
        & > p:first-of-type {
          position: relative;
          min-height: 4.2rem;
        }
<<<<<<< HEAD
=======
        & > p:first-of-type::first-line {
          font-style: inherit;
          font-variant-caps: small-caps;
        }
>>>>>>> 6b88eaf4
        & > p:first-of-type::before {
          content: attr(data-first-letter);
          text-transform: uppercase;
          position: absolute;
          top: var(--dropcap-vertical-offset);
          left: 0;
          font-size: var(--dropcap-font-size);
          line-height: 1;
          padding-right: 0.1em;
          font-family: var(--font-dropcap-background);
          color: var(--before-color);
        }
        & > p:first-of-type::first-letter {
          padding-top: var(--dropcap-vertical-offset);
          text-transform: uppercase;
          font-style: normal !important;
          float: left;
          color: var(--foreground);
          font-size: var(--dropcap-font-size);
          line-height: 1;
          padding-right: 0.1em;
          font-family: var(--font-dropcap-foreground), "EBGaramondInitialsF2", serif;
          font-weight: 500 !important;
        }
        & > p:first-of-type em,
        & > p:first-of-type b,
        & > p:first-of-type strong {
          font-family: inherit !important;
        }
      }
      :root[saved-theme="dark"],
      .dark-mode {
        --light: #303446;
        --dark: #c6d0f5;
        --red: #de585a;
        --green: #a6d189;
        --blue: #8caaee;
      }
      :root[saved-theme="light"],
      .light-mode {
        --light: #eff1f5;
        --dark: #4c4f69;
        --red: #be415c;
        --green: #40a02b;
        --blue: #406ecc;
      }
      `
    cachedCriticalCSS = css + themeCSS
<<<<<<< HEAD
    console.log(cachedCriticalCSS)
=======
>>>>>>> 6b88eaf4
    console.log("Cached critical CSS with theme variables")
  } catch (error) {
    console.error("Error generating critical CSS:", error)
    cachedCriticalCSS = ""
    throw new Error("Critical CSS generation failed.")
  }
}

/**
 * Sorts <head> contents to optimize metadata and CSS loading
 * @param htmlContent - Original HTML content
 * @returns Updated HTML content with reordered <head> elements
 */
export function reorderHead(querier: CheerioAPI): CheerioAPI {
  const head = querier("head")
  const originalChildren = new Set(head.children())

  // Group <head> children by type
  const headChildren = head.children()
  // Dark mode detection script
  const isDarkModeScript = (_i: number, el: CheerioElement): boolean =>
    el.type === "script" && el.attribs.id === "detect-dark-mode"
  const darkModeScript = headChildren.filter(isDarkModeScript)

  // Meta and title tags
  const metaAndTitle = headChildren.filter(
    (_i: number, el: CheerioElement): boolean =>
      el.type === "tag" && (el.tagName === "meta" || el.tagName === "title"),
  )

  const isCriticalCSS = (_i: number, el: CheerioElement): boolean =>
    el.type === "style" && el.attribs.id === "critical-css"
  const criticalCSS = headChildren.filter(isCriticalCSS)

  // Links cause Firefox FOUC, so we need to move them before scripts
  const isLink = (_i: number, el: CheerioElement): boolean =>
    el.type === "tag" && el.tagName === "link"
  const links = headChildren.filter(isLink)

  // Anything else (scripts, etc.)
  const elementsSoFar = new Set([...darkModeScript, ...metaAndTitle, ...criticalCSS, ...links])
  const notAlreadySeen = (_i: number, el: CheerioElement): boolean => !elementsSoFar.has(el)
  const otherElements = headChildren.filter(notAlreadySeen)

  head
    .empty()
    .append(darkModeScript)
    .append(metaAndTitle)
    .append(criticalCSS)
    .append(links)
    .append(otherElements)

  // Ensure we haven't gained any child elements
  const finalChildren = new Set(head.children())
  if (!finalChildren.isSubsetOf(originalChildren)) {
    throw new Error("New elements were added to the head")
  }

  // If we've lost any elements, throw an error
  if (!finalChildren.isSupersetOf(originalChildren)) {
    const lostElements = originalChildren.difference(finalChildren)
    const lostTags: string[] = Array.from(lostElements).map(
      (el): string => (el as CheerioElement).tagName,
    )
    throw new Error(
      `Head reordering changed number of elements: ${originalChildren.size} -> ${finalChildren.size}. Specifically, the elements ${lostTags.join(", ")} were lost.`,
    )
  }

  return querier
}<|MERGE_RESOLUTION|>--- conflicted
+++ resolved
@@ -381,13 +381,6 @@
           position: relative;
           min-height: 4.2rem;
         }
-<<<<<<< HEAD
-=======
-        & > p:first-of-type::first-line {
-          font-style: inherit;
-          font-variant-caps: small-caps;
-        }
->>>>>>> 6b88eaf4
         & > p:first-of-type::before {
           content: attr(data-first-letter);
           text-transform: uppercase;
@@ -436,10 +429,6 @@
       }
       `
     cachedCriticalCSS = css + themeCSS
-<<<<<<< HEAD
-    console.log(cachedCriticalCSS)
-=======
->>>>>>> 6b88eaf4
     console.log("Cached critical CSS with theme variables")
   } catch (error) {
     console.error("Error generating critical CSS:", error)
