// NOTE: Docstrings generated via AI; take with a grain of salt

import { Root, Element, ElementContent } from "hast"
import { render } from "preact-render-to-string"
// skipcq: JS-W1028
import React from "react"
import { visit } from "unist-util-visit"

import { GlobalConfiguration } from "../cfg"
import { i18n } from "../i18n"
import { QuartzPluginData } from "../plugins/vfile"
import { clone, FullSlug, RelativeURL, joinSegments, normalizeHastElement } from "../util/path"
import { JSResourceToScriptElement, StaticResources } from "../util/resources"
import BodyConstructor from "./Body"
import HeaderConstructor from "./Header"
import { createPageListHast } from "./PageList"
import {
  allTagsSlug,
  allTagsTitle,
  allTagsDescription,
  allTagsListing,
  generateAllTagsHast,
} from "./pages/AllTagsContent"
import { recentDescription, recentSlug, recentTitle, recentPostsListing } from "./pages/RecentPosts"
import { QuartzComponent, QuartzComponentProps } from "./types"

interface RenderComponents {
  head: QuartzComponent
  header: QuartzComponent[]
  beforeBody: QuartzComponent[]
  pageBody: QuartzComponent
  left: QuartzComponent[]
  right: QuartzComponent[]
  footer: QuartzComponent
}

const headerRegex = new RegExp(/h[1-6]/)

/**
 * Generates static resources (CSS/JS) paths for a given page
 * @param baseDir - Base directory slug or relative URL
 * @param staticResources - Existing static resources configuration
 * @returns StaticResources object with CSS and JS paths
 */
export function pageResources(
  baseDir: FullSlug | RelativeURL,
  staticResources: StaticResources,
): StaticResources {
  const contentIndexPath = joinSegments(baseDir, "static/contentIndex.json")
  const contentIndexScript = `const fetchData = fetch("${contentIndexPath}").then(data => data.json())`

  return {
    css: [joinSegments("/", "index.css"), ...staticResources.css],
    js: [
      {
        src: joinSegments(baseDir, "prescript.js"),
        loadTime: "beforeDOMReady",
        contentType: "external",
      },
      {
        loadTime: "beforeDOMReady",
        contentType: "inline",
        spaPreserve: true,
        script: contentIndexScript,
      },
      ...staticResources.js,
      {
        src: joinSegments(baseDir, "postscript.js"),
        loadTime: "afterDOMReady",
        moduleType: "module",
        contentType: "external",
      },
    ],
  }
}

/**
 * Generates a virtual file containing recent posts data
 * @param componentData - Component props containing site configuration and file data
 * @returns QuartzPluginData for recent posts
 */
const generateRecentPostsFile = (componentData: QuartzComponentProps): QuartzPluginData => {
  const hast = createPageListHast(
    componentData.cfg,
    componentData.fileData,
    componentData.allFiles,
    10,
  ) // Up to 10 posts

  return {
    slug: recentSlug,
    title: recentTitle,
    description: recentDescription,
    blocks: { [recentPostsListing]: hast },
  } as QuartzPluginData
}

/**
 * Generates a virtual file containing all tags data
 * @param componentData - Component props containing site configuration and file data
 * @returns QuartzPluginData for all tags
 */
const generateAllTagsFile = (componentData: QuartzComponentProps): QuartzPluginData => {
  // Generate the HAST for the all tags listing
  const hast = generateAllTagsHast(componentData)

  return {
    slug: allTagsSlug,
    title: allTagsTitle,
    description: allTagsDescription,
    blocks: { [allTagsListing]: hast },
  } as QuartzPluginData
}

/**
 * Renders a complete HTML page with all components and transclusions
 *
 * Process:
 * 1. Clones the component tree to avoid modifying cached content
 * 2. Processes all transclusions (blocks, headers, full pages)
 * 3. Applies formatting improvements through normalizeHastElement
 * 4. Renders the full page structure with headers, sidebars, and content
 *
 * @param cfg - Global site configuration
 * @param slug - Current page slug
 * @param componentData - Props containing page data and configuration
 * @param components - Object containing all page component definitions
 * @param pageResources - Static resources (CSS/JS) for the page
 * @returns Rendered HTML string
 *
 * @see {@link normalizeHastElement} for transclusion formatting
 * @see {@link quartz/plugins/transformers/formatting_improvement_html.ts} for text formatting rules
 */
export function renderPage(
  cfg: GlobalConfiguration,
  slug: FullSlug,
  componentData: QuartzComponentProps,
  components: RenderComponents,
  pageResources: StaticResources,
): string {
  // make a deep copy of the tree so we don't remove the transclusion references
  // for the file cached in contentMap in build.ts
  const root = clone(componentData.tree) as Root

  // process transcludes in componentData
  visit(root, "element", (node) => {
    if (node.tagName === "span") {
      const classNames = (node.properties?.className ?? []) as string[]
      if (classNames.includes("transclude")) {
        const transcludeTarget = node.properties["dataUrl"] as FullSlug

        if (transcludeTarget === recentSlug) {
          componentData.allFiles.push(generateRecentPostsFile(componentData))
        } else if (transcludeTarget === allTagsSlug) {
          componentData.allFiles.push(generateAllTagsFile(componentData))
        }

        const page = componentData.allFiles.find((f) => f.slug === transcludeTarget)
        if (!page) {
          return
        }

        const inner = node.children[0] as Element
        let blockRef = node.properties.dataBlock as string | undefined
        if (blockRef?.startsWith("#^")) {
          // Transclude block
          blockRef = blockRef.slice("#^".length)
          const blockNode = page.blocks?.[blockRef]
          if (blockNode) {
            node.children = [normalizeHastElement(blockNode, slug, transcludeTarget)]
          }
        } else if (blockRef?.startsWith("#") && page.htmlAst) {
          // header transclude
          blockRef = blockRef.slice(1)
          let startIdx: number | undefined
          let startDepth: number | undefined
          let endIdx: number | undefined
          for (const [i, el] of page.htmlAst.children.entries()) {
            // skip non-headers
            if (!(el.type === "element" && el.tagName.match(headerRegex))) continue
            const depth = Number(el.tagName.substring(1))

            // lookin for our blockref
            if (startIdx === undefined || startDepth === undefined) {
              // skip until we find the blockref that matches
              if (el.properties?.id === blockRef) {
                startIdx = i
                startDepth = depth
              }
            } else if (depth <= startDepth) {
              // looking for new header that is same level or higher
              endIdx = i
              break
            }
          }

          if (startIdx === undefined) {
            return
          }

          node.children = [
            ...(page.htmlAst.children.slice(startIdx, endIdx) as ElementContent[]).map((child) =>
              normalizeHastElement(child as Element, slug, transcludeTarget),
            ),
            {
              type: "element",
              tagName: "a",
              properties: { href: inner.properties?.href, class: ["internal", "transclude-src"] },
              children: [],
            },
          ]
        } else if (page.htmlAst) {
          // page transclude
          node.children = [
            {
              type: "element",
              tagName: "h1",
              properties: {},
              children: [
                {
                  type: "text",
                  value:
                    (page.frontmatter?.title && page.slug) ??
                    i18n(cfg.locale).components.transcludes.transcludeOf({
                      targetSlug: page.slug as FullSlug,
                    }),
                },
              ],
            },
            ...(page.htmlAst.children as ElementContent[]).map((child) =>
              normalizeHastElement(child as Element, slug, transcludeTarget),
            ),
            {
              type: "element",
              tagName: "a",
              properties: { href: inner.properties?.href, class: ["internal", "transclude-src"] },
              children: [],
            },
          ]
        }
      }
    }
  })

  // set componentData.tree to the edited html that has transclusions rendered
  componentData.tree = root

  const {
    head: Head,
    header,
    beforeBody,
    pageBody: Content,
    left,
    right,
    footer: Footer,
  } = components
  const Header = HeaderConstructor()
  const Body = BodyConstructor()

  const LeftComponent = (
    <div id="left-sidebar" className="left sidebar">
      {left.map((BodyComponent) => (
        <BodyComponent {...componentData} key={BodyComponent.name} />
      ))}
    </div>
  )

  const RightComponent = (
    <div id="right-sidebar" className="right sidebar">
      {right.map((BodyComponent) => (
        <BodyComponent {...componentData} key={BodyComponent.name} />
      ))}
    </div>
  )

<<<<<<< HEAD
  const PageBody = (props: QuartzComponentProps) => (
    <body data-slug={props.slug}>
      <div id="quartz-root" className="page">
        <Body {...props}>
          {LeftComponent}
          <div className="center">
            <div className="page-header">
              <Header {...props}>
                {header.map((HeaderComponent) => (
                  <HeaderComponent {...props} key={HeaderComponent.name} />
                ))}
              </Header>
              <div className="popover-hint">
                {beforeBody.map((BodyComponent) => (
                  <BodyComponent {...props} key={BodyComponent.name} />
                ))}
              </div>
            </div>
            <Content {...props} />
            {RightComponent}
            <Footer {...props} />
          </div>
        </Body>
=======
  const pageHeader = (
    <div className="page-header">
      <Header {...componentData}>
        {header.map((HeaderComponent) => (
          <HeaderComponent {...componentData} key={HeaderComponent.name} />
        ))}
      </Header>
      <div className="popover-hint">
        {beforeBody.map((BodyComponent) => (
          <BodyComponent {...componentData} key={BodyComponent.name} />
        ))}
      </div>
    </div>
  )

  const body = (
    <body data-slug={slug}>
      <div id="quartz-root" className="page">
        <Body {...componentData}>
          {LeftComponent}
          <div className="center">
            {pageHeader}
            <Content {...componentData} />
          </div>
          {RightComponent}
        </Body>
        <Footer {...componentData} />
>>>>>>> 6bd05b43
      </div>
    </body>
  )

  const lang = componentData.fileData.frontmatter?.lang ?? cfg.locale?.split("-")[0] ?? "en"
  const doc = (
    <html lang={lang}>
      <Head {...componentData} />
<<<<<<< HEAD
      <PageBody {...componentData} />
=======
      {body}
>>>>>>> 6bd05b43
      {pageResources.js
        .filter((resource) => resource.loadTime === "afterDOMReady")
        .map((res) => JSResourceToScriptElement(res))}
    </html>
  )

  return `<!DOCTYPE html>\n${render(doc)}`
}<|MERGE_RESOLUTION|>--- conflicted
+++ resolved
@@ -273,31 +273,6 @@
     </div>
   )
 
-<<<<<<< HEAD
-  const PageBody = (props: QuartzComponentProps) => (
-    <body data-slug={props.slug}>
-      <div id="quartz-root" className="page">
-        <Body {...props}>
-          {LeftComponent}
-          <div className="center">
-            <div className="page-header">
-              <Header {...props}>
-                {header.map((HeaderComponent) => (
-                  <HeaderComponent {...props} key={HeaderComponent.name} />
-                ))}
-              </Header>
-              <div className="popover-hint">
-                {beforeBody.map((BodyComponent) => (
-                  <BodyComponent {...props} key={BodyComponent.name} />
-                ))}
-              </div>
-            </div>
-            <Content {...props} />
-            {RightComponent}
-            <Footer {...props} />
-          </div>
-        </Body>
-=======
   const pageHeader = (
     <div className="page-header">
       <Header {...componentData}>
@@ -325,7 +300,6 @@
           {RightComponent}
         </Body>
         <Footer {...componentData} />
->>>>>>> 6bd05b43
       </div>
     </body>
   )
@@ -334,11 +308,7 @@
   const doc = (
     <html lang={lang}>
       <Head {...componentData} />
-<<<<<<< HEAD
-      <PageBody {...componentData} />
-=======
       {body}
->>>>>>> 6bd05b43
       {pageResources.js
         .filter((resource) => resource.loadTime === "afterDOMReady")
         .map((res) => JSResourceToScriptElement(res))}
