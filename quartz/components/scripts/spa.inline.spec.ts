--- conflicted
+++ resolved
@@ -164,13 +164,7 @@
     })
 
     // Check that SPA logic does not intercept external links
-<<<<<<< HEAD
     await page.click("#external-link")
-=======
-    // We don't actually navigate to external sites in tests.
-    // Instead, we can ensure the click is not prevented by middle-clicking.
-    await page.click("#external-link", { button: "middle" })
->>>>>>> 7170513c
     await expect(page).toHaveURL("https://www.example.com")
   })
 })
