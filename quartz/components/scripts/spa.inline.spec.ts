/**
 * This spec file is designed to test the functionality of spa.inline.ts,
 * including client-side routing, scroll behavior, hash navigation,
 * and the route announcer for accessibility.
 *
 * Watch out for:
 *  - Playwright implicitly scrolling when clicking on an anchor
 */

import { type Page, test, expect } from "@playwright/test"

import { pondVideoId } from "../component_utils"
import { isDesktopViewport } from "../tests/visual_utils"

const FIREFOX_SCROLL_DELAY = 2000
const TIGHT_SCROLL_TOLERANCE: number = 10

/*
 * Use this when you're waiting for the browser to complete a scroll. It's a good proxy.
 */
async function waitForHistoryState(page: Page, targetPos: number): Promise<void> {
  await page.waitForFunction(
    ({ target, tolerance }) => {
      return (
        window.history.state &&
        typeof window.history.state.scroll === "number" &&
        Math.abs(window.history.state.scroll - target) <= tolerance
      )
    },
    { target: targetPos, tolerance: TIGHT_SCROLL_TOLERANCE },
  )
}

<<<<<<< HEAD
async function waitForHistoryScrollNotEquals(
  page: Page,
  initialScroll: number | undefined,
): Promise<void> {
  await page.waitForFunction((initial) => {
    return window.history.state?.scroll !== initial
  }, initialScroll)
}

=======
>>>>>>> 01e189d6
/*
 * Verifies that the browser has scrolled to approximately the target position.
 */
async function waitForScroll(page: Page, targetScrollY: number): Promise<void> {
  await page.waitForFunction(
    ({ target, tolerance }) => {
      const currentScrollY = window.scrollY
      return Math.abs(currentScrollY - target) <= tolerance
    },
    { target: targetScrollY, tolerance: TIGHT_SCROLL_TOLERANCE },
  )
}

// Normal page.reload() will wipe the history state
async function softRefresh(page: Page): Promise<void> {
  await page.goBack()
  await page.goForward()
}

async function addMarker(page: Page): Promise<void> {
  await page.evaluate(() => {
    interface WindowWithMarker extends Window {
      spaNavigationTestMarker?: boolean
    }
    ;(window as WindowWithMarker).spaNavigationTestMarker = true
  })
}

async function doesMarkerExist(page: Page): Promise<boolean> {
  return await page.evaluate(() => {
    interface WindowWithMarker extends Window {
      spaNavigationTestMarker?: boolean
    }
    return (window as WindowWithMarker).spaNavigationTestMarker === true
  })
}

test.beforeEach(async ({ page }) => {
  // Log any console errors to help diagnose issues
  page.on("pageerror", (error) => console.error("Page Error:", error))

  // Navigate to a page that uses the SPA inline logic
  await page.goto("http://localhost:8080/test-page", { waitUntil: "domcontentloaded" })

  // Dispatch the 'nav' event to ensure the router is properly initialized
  await page.evaluate(() => {
    window.dispatchEvent(new Event("nav"))
  })
})

test.describe("Local Link Navigation", () => {
  const testCases: [string, string][] = [
    ["http://localhost:8080/design", "Design"],
    ["http://localhost:8080/", "Home"], // An alias for /index.html
  ]

  for (const [href] of testCases) {
    test(`navigates without a full reload for ${href}`, async ({ page }: { page: Page }) => {
      const initialUrl = page.url()

      await addMarker(page)

      await page.evaluate((linkHref: string) => {
        const link = document.createElement("a")
        link.href = linkHref
        link.textContent = "Text"
        document.body.appendChild(link)
      }, href)

      const designLink = page.locator("a").last()
      await designLink.click()
      await page.waitForLoadState("domcontentloaded")

      // Explicitly wait for the URL to change
      await page.waitForURL((url) => url.toString() !== initialUrl)

      // Check if the marker still exists, indicating no full reload
      const markerExists = await doesMarkerExist(page)
      expect(markerExists).toBe(true)
      await expect(page.locator("body")).toBeVisible()
    })
  }

  test("ignores links with target=_blank", async ({ page }) => {
    await page.evaluate(() => {
      const link = document.createElement("a")
      link.href = "/design"
      link.target = "_blank"
      link.id = "blank-link"
      link.textContent = "Open in new tab"
      document.body.appendChild(link)
    })

    const currentUrl = page.url()
    await page.click("#blank-link")

    // The local link with target=_blank should not be intercepted
    expect(page.url()).toBe(currentUrl)
  })

  test("external links are not intercepted", async ({ page }) => {
    await page.evaluate(() => {
      const link = document.createElement("a")
      link.href = "https://www.example.com"
      link.id = "external-link"
      link.textContent = "External Site"
      document.body.appendChild(link)
    })

    // Check that SPA logic does not intercept external links
    // We don't actually navigate to external sites in tests.
    // Instead, we can ensure the click is not prevented by middle-clicking.
    await page.click("#external-link", { button: "middle" })
  })
})

test.describe("Scroll Behavior", () => {
  test("handles hash navigation by scrolling to element", async ({ page }) => {
    await page.evaluate(() => {
      const section = document.createElement("div")
      section.id = "test-scroll-section"
      section.style.marginTop = "1500px"
      document.body.appendChild(section)
    })

    // Create a hash link and click it
    await page.evaluate(() => {
      const link = document.createElement("a")
      link.href = "#test-scroll-section"
      link.id = "hash-link"
      link.textContent = "Scroll to test section"
      document.body.appendChild(link)
    })
    await page.goto("http://localhost:8080/test-page#hash-link")
    await waitForHistoryScrollNotEquals(page, undefined)

    const scrollPosition = await page.evaluate(() => window.scrollY)
    expect(Math.abs(scrollPosition)).toBeGreaterThan(0)
  })

  for (const [scrollPos] of [[50], [100], [1000]]) {
    test(`restores scroll position on page refresh to ${scrollPos}`, async ({ page }) => {
      await page.evaluate((scrollPos) => window.scrollTo(0, scrollPos), scrollPos)
      await waitForHistoryState(page, scrollPos)
      await softRefresh(page)
      await waitForScroll(page, scrollPos)
    })

    test(`after navigating to a hash and scrolling further, a refresh restores the later scroll position to ${scrollPos}`, async ({
      page,
    }) => {
      await page.goto("http://localhost:8080/test-page#header-3")

      // Wait so that we don't race in Firefox
      await page.waitForTimeout(FIREFOX_SCROLL_DELAY)
      await page.evaluate((scrollPos) => window.scrollTo(0, scrollPos), scrollPos)
      await waitForHistoryState(page, scrollPos)
      await softRefresh(page)

      await waitForScroll(page, scrollPos)
    })
  }

  test("Restores scroll position across multiple refreshes", async ({ page }) => {
    const targetScroll = 200
    await page.evaluate((targetScroll) => window.scrollTo(0, targetScroll), targetScroll)
    await waitForHistoryState(page, targetScroll)

    for (let i = 0; i < 5; i++) {
      await softRefresh(page)
      await waitForScroll(page, targetScroll)
    }
  })

  // NOTE on Safari, sometimes px is ~300 and sometimes it's 517 (like the other browsers); seems to be ~300 when run alone?
  test("restores scroll position when refreshing on hash", async ({ page }) => {
    const hash = "header-3"
    await page.goto(`http://localhost:8080/test-page#${hash}`, { waitUntil: "domcontentloaded" })
    await page.waitForFunction(() => window.history.state?.scroll)
    const currentScroll = await page.evaluate(() => window.scrollY)
    expect(currentScroll).toBeGreaterThan(0)

    await softRefresh(page)
    await waitForScroll(page, currentScroll)
  })
})

test.describe("Popstate (Back/Forward) Navigation", () => {
  test("browser back and forward updates content appropriately", async ({ page }) => {
    const initialUrl = page.url()

    await page.goto("http://localhost:8080/design", { waitUntil: "domcontentloaded" })
    await page.waitForURL((url) => url.toString() !== initialUrl)

    await page.goBack()
    await page.waitForURL(initialUrl)

    await page.goForward()
    await page.waitForURL((url) => url.toString() !== initialUrl)
  })
})

test.describe("Same-page navigation", () => {
  test("click same-page link, go back, check scroll is reset to top", async ({ page }) => {
    const initialScroll = await page.evaluate(() => window.scrollY)
    expect(initialScroll).toBe(0)

    const selector = isDesktopViewport(page) ? "#toc-content a" : "#toc-content-mobile a"
    const headers = await page.locator(selector).all()
    await headers[3].click()
    await page.waitForFunction(() => window.scrollY > 0)

    const scrollAfterClick = await page.evaluate(() => window.scrollY)
    expect(scrollAfterClick).toBeGreaterThan(initialScroll)

    await page.goBack()
    await page.waitForFunction((tolerance) => window.scrollY <= tolerance, TIGHT_SCROLL_TOLERANCE)

    const scrollAfterBack = await page.evaluate(() => window.scrollY)
    expect(scrollAfterBack).toBeLessThanOrEqual(TIGHT_SCROLL_TOLERANCE)
  })

  test("maintains scroll history for multiple same-page navigations", async ({ page }) => {
    const scrollPositions: number[] = []

    const headings = await page.locator("h1 > a").all()
    for (const heading of headings.slice(2, 5)) {
      await heading.click()

      // Firefox will error without waiting for scroll to complete
      await page.waitForTimeout(FIREFOX_SCROLL_DELAY)
      const historyScroll = await page.evaluate(() => window.scrollY)
      await waitForHistoryState(page, historyScroll)
      scrollPositions.push(historyScroll)

      const updatedScroll = await page.evaluate(() => window.scrollY)
      expect(updatedScroll).toBe(historyScroll)
    }

    for (let i = 0; i < scrollPositions.length - 1; i++) {
      expect(scrollPositions[i]).toBeLessThan(scrollPositions[i + 1])
    }

    const reversedScrollPositions = scrollPositions.slice().reverse()
    for (const position of reversedScrollPositions.slice(1)) {
      await page.goBack()
      await waitForHistoryState(page, position)
    }

    const forwardScrollPositions = scrollPositions.slice(1)
    for (const position of forwardScrollPositions) {
      await page.goForward()
      await waitForHistoryState(page, position)
    }
  })

  test("going back after anchor navigation returns to original position 0", async ({ page }) => {
    await page.evaluate((position) => window.scrollTo(0, position), 0)

<<<<<<< HEAD
    await page.goto("http://localhost:8080/test-page#header-3")
    await waitForHistoryScrollNotEquals(page, undefined)
    const anchorScroll = await page.evaluate(() => window.scrollY)
    await waitForHistoryState(page, anchorScroll)
=======
    const anchorTarget = page.locator("h1").last()
    await anchorTarget.click()
>>>>>>> 01e189d6

    await page.waitForTimeout(FIREFOX_SCROLL_DELAY)
    await page.goBack()
    await waitForScroll(page, 0)
  })

  for (const [originalPosition] of [[10], [100]]) {
    test(`going back after anchor navigation returns to original position ${originalPosition}`, async ({
      page,
    }) => {
      await page.evaluate((position) => window.scrollTo(0, position), originalPosition)
      await waitForHistoryState(page, originalPosition)

<<<<<<< HEAD
      await page.goto("http://localhost:8080/test-page#header-3")
      await waitForHistoryScrollNotEquals(page, originalPosition)

      await page.goBack()
      await waitForScroll(page, originalPosition)
=======
      const anchorTarget = page.locator("h1").last()
      await anchorTarget.click()

      // Wait for scroll to actually happen and move significantly after clicking anchor
      await page.waitForFunction((prevPos) => window.scrollY > prevPos + 500, originalPosition)

      const scrollAfterAnchor = await page.evaluate(() => window.scrollY)
      expect(scrollAfterAnchor).toBeGreaterThan(1000) // Some big number

      await page.goBack()
      // After going back, wait for the visual scroll to return to originalPosition
      await waitForScroll(page, originalPosition)
      await waitForHistoryState(page, originalPosition)
>>>>>>> 01e189d6
    })
  }
})

test.describe("SPA Navigation DOM Cleanup", () => {
  test("removes unexpected siblings of video element before morphing", async ({ page }) => {
    if (!isDesktopViewport(page)) {
      // Video element is not visible on mobile
      test.skip()
    }
    // Inject the video element structure and a rogue sibling for testing
    await page.evaluate(() => {
      const navbarLeft = document.getElementById("navbar-left")
      if (navbarLeft) {
        const videoContainer = document.createElement("span")
        videoContainer.id = "header-video-container"

        const rogueDiv = document.createElement("div")
        rogueDiv.id = "rogue-sibling"
        rogueDiv.textContent = "Injected by extension"

        const actualVideoParent = document.createElement("div")
        actualVideoParent.appendChild(rogueDiv) // Inject sibling

        videoContainer.appendChild(actualVideoParent)
        navbarLeft.prepend(videoContainer)
      }
    }, pondVideoId)

    await expect(page.locator(`#${pondVideoId}`)).toBeVisible()
    await expect(page.locator("#rogue-sibling")).toBeVisible()

    // Click is ok because it doesn't scroll to it first
    const localLink = page.locator("a").first()
    await localLink.click()

    await expect(page.locator("#rogue-sibling")).not.toBeVisible()
    await expect(page.locator(`#${pondVideoId}`)).toBeVisible()
  })
})

// TODO http://localhost:8080/read-hpmor can't refresh partway through page without flash before it sets the scroll position

test("restores scroll position when returning from external page", async ({ page }) => {
  await page.evaluate(() => {
    const link = document.createElement("a")
    link.href = "https://github.com/alexander-turner"
    link.textContent = "External link"
    document.body.prepend(link)
  })

  // Navigate to external page and scroll there
  const externalLink = page.locator("a").first()
  await externalLink.click()
  await page.evaluate(() => window.scrollTo(0, 100))

  // The external scroll should not matter when returning to the SPA
  await page.goBack()
  await waitForScroll(page, 0)
})

test.describe("Fetch & Redirect Handling", () => {
  test("successfully handles meta-refresh redirect", async ({ page }) => {
    const sourcePath = "/redirect-source"
    const targetPath = "/redirect-target"
    const targetContent = "Redirect Target Content"

    // Mock the server response for the source and target paths
    await page.route(`**${sourcePath}`, (route) => {
      route.fulfill({
        status: 200,
        contentType: "text/html",
        body: `<html><head><meta http-equiv="refresh" content="0; url=${targetPath}"></head><body>Redirecting...</body></html>`,
      })
    })
    await page.route(`**${targetPath}`, (route) => {
      route.fulfill({
        status: 200,
        contentType: "text/html",
        body: `<html><head><title>Target Page</title></head><body><h1>${targetContent}</h1></body></html>`,
      })
    })

    await addMarker(page)
    await page.evaluate(
      (path) => window.spaNavigate(new URL(path, window.location.origin)),
      sourcePath,
    )
    await page.waitForLoadState("domcontentloaded")

    // Check marker, content, and URL
    expect(await doesMarkerExist(page)).toBe(true)
    await expect(page.locator("h1")).toHaveText(targetContent)
    expect(page.url()).toContain(sourcePath) // URL should be the original requested one
  })
})<|MERGE_RESOLUTION|>--- conflicted
+++ resolved
@@ -31,7 +31,6 @@
   )
 }
 
-<<<<<<< HEAD
 async function waitForHistoryScrollNotEquals(
   page: Page,
   initialScroll: number | undefined,
@@ -41,8 +40,6 @@
   }, initialScroll)
 }
 
-=======
->>>>>>> 01e189d6
 /*
  * Verifies that the browser has scrolled to approximately the target position.
  */
@@ -299,54 +296,21 @@
     }
   })
 
-  test("going back after anchor navigation returns to original position 0", async ({ page }) => {
-    await page.evaluate((position) => window.scrollTo(0, position), 0)
-
-<<<<<<< HEAD
-    await page.goto("http://localhost:8080/test-page#header-3")
-    await waitForHistoryScrollNotEquals(page, undefined)
-    const anchorScroll = await page.evaluate(() => window.scrollY)
-    await waitForHistoryState(page, anchorScroll)
-=======
+  test("going back after anchor navigation returns to original position", async ({ page }) => {
+    // Ensure we're at the top
+    await page.evaluate(() => window.scrollTo(0, 0))
+    await waitForScroll(page, 0)
+
+    // Find a target far down the page and scroll to it
     const anchorTarget = page.locator("h1").last()
-    await anchorTarget.click()
->>>>>>> 01e189d6
-
-    await page.waitForTimeout(FIREFOX_SCROLL_DELAY)
+    await anchorTarget.scrollIntoViewIfNeeded()
+
+    const scrollAfterAnchor = await page.evaluate(() => window.scrollY)
+    expect(scrollAfterAnchor).toBeGreaterThan(1000)
+
     await page.goBack()
     await waitForScroll(page, 0)
   })
-
-  for (const [originalPosition] of [[10], [100]]) {
-    test(`going back after anchor navigation returns to original position ${originalPosition}`, async ({
-      page,
-    }) => {
-      await page.evaluate((position) => window.scrollTo(0, position), originalPosition)
-      await waitForHistoryState(page, originalPosition)
-
-<<<<<<< HEAD
-      await page.goto("http://localhost:8080/test-page#header-3")
-      await waitForHistoryScrollNotEquals(page, originalPosition)
-
-      await page.goBack()
-      await waitForScroll(page, originalPosition)
-=======
-      const anchorTarget = page.locator("h1").last()
-      await anchorTarget.click()
-
-      // Wait for scroll to actually happen and move significantly after clicking anchor
-      await page.waitForFunction((prevPos) => window.scrollY > prevPos + 500, originalPosition)
-
-      const scrollAfterAnchor = await page.evaluate(() => window.scrollY)
-      expect(scrollAfterAnchor).toBeGreaterThan(1000) // Some big number
-
-      await page.goBack()
-      // After going back, wait for the visual scroll to return to originalPosition
-      await waitForScroll(page, originalPosition)
-      await waitForHistoryState(page, originalPosition)
->>>>>>> 01e189d6
-    })
-  }
 })
 
 test.describe("SPA Navigation DOM Cleanup", () => {
