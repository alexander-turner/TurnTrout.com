--- conflicted
+++ resolved
@@ -325,11 +325,7 @@
     transition: opacity 0.5s ease;
     margin: 0;
     margin-right: calc(0.75 * $base-margin);
-<<<<<<< HEAD
-    margin-top: 0;
-=======
     margin-top: calc(0.25 * $base-margin);
->>>>>>> 6c2328c4
     line-height: var(--darkmode-icon-size);
     flex-shrink: 0; // Don't want it to wrap
     font-size: var(--font-size-minus-2);
@@ -344,10 +340,6 @@
     @media all and (max-width: $max-mobile-width) {
       font-size: var(--font-size-minus-1); // Make easier to read on mobile
       margin-right: $base-margin; // More space for the theme label
-<<<<<<< HEAD
-      margin-top: 0; // Use align-items: center
-=======
->>>>>>> 6c2328c4
     }
   }
 
