import { test, expect, type Page } from "@playwright/test"

import { type Theme } from "../scripts/darkmode"
import { setTheme as utilsSetTheme } from "./visual_utils"

const AUTO_THEME: Theme = "light"
test.beforeEach(async ({ page }) => {
  await page.goto("http://localhost:8080/test-page", { waitUntil: "load" })
  await page.emulateMedia({ colorScheme: AUTO_THEME })
})

class DarkModeHelper {
  page: Page

  constructor(page: Page) {
    this.page = page
  }

  async getTheme(): Promise<string> {
    const theme = await this.page.evaluate(() =>
      document.documentElement.getAttribute("data-theme"),
    )
    return theme || AUTO_THEME
  }

  async setTheme(theme: Theme): Promise<void> {
    await utilsSetTheme(this.page, theme)
  }

  async verifyTheme(expectedTheme: Theme): Promise<void> {
    const actualTheme =
      expectedTheme === "auto"
        ? await this.page.evaluate(() =>
            window.matchMedia("(prefers-color-scheme: dark)").matches ? "dark" : "light",
          )
        : expectedTheme

    await expect(this.page.locator(":root")).toHaveAttribute("data-theme", actualTheme)
    await expect(this.page.locator("#day-icon")).toBeVisible({ visible: actualTheme === "light" })
    await expect(this.page.locator("#night-icon")).toBeVisible({ visible: actualTheme === "dark" })
  }

  async verifyStorage(expectedTheme: Theme): Promise<void> {
    const storedTheme = await this.page.evaluate(() => localStorage.getItem("saved-theme"))
    expect(storedTheme).toBe(expectedTheme)
  }

  async clickToggle(): Promise<void> {
    await this.page.locator("#theme-toggle").click()
  }

  async verifyThemeLabel(expectedTheme: Theme): Promise<void> {
    const label = await this.page.locator("#theme-label").textContent()
    const expectedLabel = expectedTheme.charAt(0).toUpperCase() + expectedTheme.slice(1)
    expect(label).toBe(expectedLabel)
  }
}

test("Dark mode toggle changes icon's visual state", async ({ page }) => {
  const helper = new DarkModeHelper(page)
  await helper.verifyTheme(AUTO_THEME)
  const initialSpan = page.locator("#darkmode-span")
  const initialIcon = await initialSpan.screenshot()

  await helper.clickToggle()
  await expect(async () => {
    expect(await initialSpan.screenshot()).not.toEqual(initialIcon)
  }).toPass()
})

test("System preference changes are reflected in auto mode", async ({ page }) => {
  const helper = new DarkModeHelper(page)
  await helper.setTheme("auto")
  await helper.verifyThemeLabel("auto")

  for (const scheme of ["light", "dark"] as const) {
    await page.emulateMedia({ colorScheme: scheme })
    await helper.verifyTheme(scheme)

    // We're in auto mode the whole time
    await helper.verifyThemeLabel("auto")
    await helper.verifyStorage("auto")
  }
})

test.describe("Theme persistence and UI states", () => {
  for (const theme of ["light", "dark", "auto"] as const) {
    test(`persists ${theme} theme across reloads`, async ({ page }) => {
      const helper = new DarkModeHelper(page)
      await helper.setTheme(theme)
      await helper.verifyThemeLabel(theme)

      await page.reload()
      await helper.verifyTheme(theme)
      await helper.verifyStorage(theme)
      await helper.verifyThemeLabel(theme)
    })
  }
})

// Verify that dark mode toggle works w/ both the real button and the helper
for (const useButton of [true, false]) {
  const method = useButton ? "clickToggle" : "setTheme"

  test(`Dark mode icons toggle correctly through states (method: ${method})`, async ({ page }) => {
    const helper = new DarkModeHelper(page)
    const states: Theme[] = ["auto", "light", "dark", "auto"]

    for (const [index, theme] of states.entries()) {
      await helper.verifyTheme(theme)
      await helper.verifyThemeLabel(theme)

      if (index < states.length - 1) {
        if (useButton) {
          await helper.clickToggle()
        } else {
          await helper.setTheme(states[index + 1])
        }
      }
    }
  })
}

/* If detectDarkMode.js isn't working right, the FOUC will happen here */
test("No flash of unstyled content on page load", async ({ page }) => {
  const afterScreenshots = new Map<Theme, Buffer>()
  const minimalHtml = `
    <!DOCTYPE html>
    <html>
      <head>
        <link rel="stylesheet" href="/index.css">
        <script id="detect-dark-mode" src="/static/scripts/detectDarkMode.js"></script>
      </head>
      <body>
      </body>
    </html>
  `

  for (const initialTheme of ["light", "dark", "auto"] as const) {
    // Set up initial conditions before loading page
    await page.addInitScript((initialTheme: Theme) => {
      localStorage.clear()
      localStorage.setItem("saved-theme", initialTheme)
    }, initialTheme)
    const themeToSet = initialTheme === "auto" ? AUTO_THEME : initialTheme
    await page.emulateMedia({ colorScheme: themeToSet })

    // Load the minimal page first
    await page.reload()
    await page.setContent(minimalHtml, { waitUntil: "domcontentloaded" })

    // Take first screenshot immediately after script injection
    const firstScreenshot = await page.screenshot()

    // Wait for styles to be applied
    await page.waitForLoadState("networkidle")
    const afterLoadScreenshot = await page.screenshot()
    afterScreenshots.set(initialTheme, afterLoadScreenshot)

    // Compare screenshots - they should be identical if no FOUC occurred
    expect(Buffer.from(firstScreenshot).toString("base64")).toEqual(
      Buffer.from(afterLoadScreenshot).toString("base64"),
    )

    // Verify root theme is set correctly
    const helper = new DarkModeHelper(page)
    const currentTheme = (await helper.getTheme()) as Theme
    expect(currentTheme).toBe(themeToSet)
  }

  // Verify different themes produce different visual states
  expect(afterScreenshots.size).toBe(3)
  expect(afterScreenshots.get("light")).not.toEqual(afterScreenshots.get("dark"))
  expect(afterScreenshots.get(AUTO_THEME)).toEqual(afterScreenshots.get("auto"))
  expect(afterScreenshots.get("dark")).not.toEqual(afterScreenshots.get("auto"))
})

for (const prefix of ["./shard-theory", "./about", "./design#"]) {
  for (const theme of ["light", "dark", "auto"] as const) {
    test(`Internal navigation preserves theme label (prefix: ${prefix}, theme: ${theme})`, async ({
      page,
    }) => {
      const helper = new DarkModeHelper(page)
      await helper.setTheme(theme)
      await helper.verifyThemeLabel(theme)

      // Navigate to a different internal page
<<<<<<< HEAD
      // NOTE I think it should be fine to not click
=======
>>>>>>> c8e719c1
      await page.goto(`http://localhost:8080/test-page`)
      await helper.verifyThemeLabel(theme)
      await helper.verifyTheme(theme)
    })
  }
}<|MERGE_RESOLUTION|>--- conflicted
+++ resolved
@@ -31,8 +31,8 @@
     const actualTheme =
       expectedTheme === "auto"
         ? await this.page.evaluate(() =>
-            window.matchMedia("(prefers-color-scheme: dark)").matches ? "dark" : "light",
-          )
+          window.matchMedia("(prefers-color-scheme: dark)").matches ? "dark" : "light",
+        )
         : expectedTheme
 
     await expect(this.page.locator(":root")).toHaveAttribute("data-theme", actualTheme)
@@ -185,10 +185,7 @@
       await helper.verifyThemeLabel(theme)
 
       // Navigate to a different internal page
-<<<<<<< HEAD
       // NOTE I think it should be fine to not click
-=======
->>>>>>> c8e719c1
       await page.goto(`http://localhost:8080/test-page`)
       await helper.verifyThemeLabel(theme)
       await helper.verifyTheme(theme)
