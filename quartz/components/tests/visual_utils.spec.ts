--- conflicted
+++ resolved
@@ -492,64 +492,6 @@
     `)
   })
 
-<<<<<<< HEAD
-  test("takes screenshot starting from the element with specified height and parent width", async ({
-    page,
-  }, testInfo) => {
-    const startElement = page.locator("#header2")
-    const parentElement = page.locator("#parent")
-    const screenshotHeight = 200
-    const testSuffix = "after-h2"
-
-    // Spy on page.screenshot to capture its arguments
-    const originalPageScreenshot = page.screenshot.bind(page)
-    let capturedOptions: PageScreenshotOptions | undefined
-
-    page.screenshot = async (options?: PageScreenshotOptions): Promise<Buffer> => {
-      capturedOptions = options
-      return Buffer.from("")
-    }
-
-    try {
-      await takeScreenshotAfterElement(page, testInfo, startElement, screenshotHeight, testSuffix)
-    } finally {
-      page.screenshot = originalPageScreenshot
-    }
-
-    expect(capturedOptions).toBeDefined()
-    test.fail(!capturedOptions, "Captured options are undefined")
-
-    const capturedPath = capturedOptions?.path
-    expect(capturedPath).toBeDefined()
-    expect(capturedPath).toContain(testSuffix)
-    expect(capturedPath).toMatch(/lost-pixel\//) // Keep double slash for directory separator
-    expect(capturedPath).toMatch(new RegExp(`${testInfo.project.name}\\.png$`))
-
-    // Verify the clip coordinates and dimensions
-    const startElementBox = await startElement.boundingBox()
-    const parentElementBox = await parentElement.boundingBox()
-
-    expect(startElementBox).not.toBeNull()
-    expect(parentElementBox).not.toBeNull()
-
-    const capturedClip = capturedOptions?.clip
-    expect(capturedClip).toBeDefined()
-    test.fail(!capturedClip, "Captured options clip is undefined")
-
-    // @ts-expect-error - capturedClip is defined
-    const { x, y, width, height } = capturedClip
-    const parentX = parentElementBox?.x
-    expect(x).toBeCloseTo(parentX)
-
-    const startElementY = startElementBox?.y
-    expect(y).toBeCloseTo(startElementY)
-
-    const parentWidth = parentElementBox?.width
-    expect(width).toBeCloseTo(parentWidth)
-    expect(height).toBe(screenshotHeight)
-    expect(capturedOptions?.animations).toBe("disabled")
-  })
-=======
   for (const theme of ["light", "dark"]) {
     test(`captures a screenshot for each section between H1s in ${theme} theme`, async ({
       page,
@@ -564,7 +506,6 @@
       }
     })
   }
->>>>>>> df6ce719
 })
 
 test.describe("waitForThemeTransition", () => {
