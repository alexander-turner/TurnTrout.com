--- conflicted
+++ resolved
@@ -1,5 +1,4 @@
 import { QuartzTransformerPlugin } from "../types"
-import smartquotes from "smartquotes"
 import { replaceRegex, numberRegex } from "./utils"
 import { Plugin } from "unified"
 import { Element, Text } from "hast"
@@ -65,7 +64,6 @@
     throw new Error("Transformation altered the number of text nodes")
   }
 
-<<<<<<< HEAD
   textNodes.forEach((node, index) => {
     node.value = transformedFragments[index]
   })
@@ -99,18 +97,17 @@
   const endingSingle = `(?<=[^\\s“])(${chr}?)['‘](?=s?(?:\\s|$))`
   text = text.replace(new RegExp(endingSingle, "gm"), "$1’")
 
-  // Beginning of word abbreviations
-  const quoteRegex = new RegExp(`(?<before>(?:\\s|^)${chr}?)['’](?!s\\s|${chr}$)(?=\\S)`, "g")
-  text = text.replace(quoteRegex, "$<before>‘")
-
-  text = text.replace(new RegExp(`(?<![\\!\\?])(${chr}?[’”])\\.`, "g"), ".$1") // Periods inside quotes
-  text = text.replace(new RegExp(`,(${chr}?[”’])`, "g"), "$1,") // Commas outside of quotes
-=======
-  text = smartquotes(text)
+  // If element ends with a quote, it's probably beginning a quote for another element
+  // E.g "$B=4$" has the first quote at the end of its <p> element
+  text = text.replace(/(?<=\s|^)[\"”]$/gm, "“")
+
+  text = text.replace(/(?<=^|\b|\s|[\(\/\[-])[\"](?=[^\s\)\—\-\.\,\!\?])/gm, "“") // Quotes at the beginning of a word
+  text = text.replace(/([^\s\(])[\"“](?=[\s\/\)\.\,\;]|$)/g, "$1”") // Quotes at the end of a word
   text = text.replace(/([\s“])[\'’](?=\S)/gm, "$1‘") // Quotes at the beginning of a word
+  text = text.replace(/(?<=[^\s“])[\'‘](?=\s|\$|$)/gm, "’") // Quotes at the end of a word
+  text = text.replace(/^\'/g, "’") // Apostrophe at beginning of element
   text = text.replace(/(?<![\!\?])([’”])\./g, ".$1") // Periods inside quotes
   text = text.replace(/,([”’])/g, "$1,") // Commas outside of quotes
->>>>>>> b0f5348c
 
   return text
 }
