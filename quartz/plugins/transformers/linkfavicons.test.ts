import {
  GetQuartzPath,
  MaybeSaveFavicon,
  CreateFaviconElement,
  ModifyNode,
  MAIL_PATH,
  DEFAULT_PATH,
  TURNTROUT_FAVICON_PATH,
  urlCache,
  createUrlCache,
  insertFavicon,
} from "./linkfavicons"
import { jest } from "@jest/globals"
jest.mock("fs")
import fs from "fs"

import fetchMock from "jest-fetch-mock"
fetchMock.enableMocks()

describe("Favicon Utilities", () => {
  beforeEach(() => {
    jest.clearAllMocks()
    jest.spyOn(fs.promises, "stat").mockRejectedValue({ code: "ENOENT" })

    // Reset the cache
    urlCache.clear()
    for (const [key, value] of createUrlCache()) {
      urlCache.set(key, value)
    }
  })

  describe("MaybeSaveFavicon", () => {
    const hostname = "example.com"
    const avifUrl = "https://assets.turntrout.com/static/images/external-favicons/example_com.avif"
    const pngPath = "/static/images/external-favicons/example_com.png"
<<<<<<< HEAD

    beforeEach(() => {
      jest.clearAllMocks()
      fetchMock.resetMocks()
    })

=======

    beforeEach(() => {
      jest.clearAllMocks()
      fetchMock.resetMocks()
    })

>>>>>>> eb181c99
    const mockFetchAndFs = (
      avifStatus: number,
      localPngExists: boolean,
      googleStatus: number = 200,
    ) => {
      fetchMock
        .mockResponseOnce("", { status: avifStatus })
        .mockResponseOnce("", { status: googleStatus })
      jest
        .spyOn(fs.promises, "stat")
        .mockImplementation(() =>
          localPngExists ? Promise.resolve({} as fs.Stats) : Promise.reject({ code: "ENOENT" }),
        )
    }

    it.each<[string, number, boolean, string | null, number?]>([
      ["AVIF exists", 200, false, avifUrl],
      ["Local PNG exists", 404, true, pngPath],
      ["Download from Google", 404, false, pngPath],
<<<<<<< HEAD
      ["All attempts fail", 404, false, null, 404],
=======
      ["All attempts fail", 404, false, DEFAULT_PATH, 404],
>>>>>>> eb181c99
    ])("%s", async (_, avifStatus, localPngExists, expected, googleStatus = 200) => {
      mockFetchAndFs(avifStatus, localPngExists, googleStatus)
      expect(await MaybeSaveFavicon(hostname)).toBe(expected)
    })

    it("handles network errors during AVIF check", async () => {
      fetchMock.mockReject(new Error("Network error"))
      jest.spyOn(fs.promises, "stat").mockResolvedValue({} as fs.Stats)
      expect(await MaybeSaveFavicon(hostname)).toBe(pngPath)
    })
  })

  describe("GetQuartzPath", () => {
    it.each([
      ["www.example.com", "/static/images/external-favicons/example_com.png"],
      ["localhost", TURNTROUT_FAVICON_PATH],
      ["subdomain.example.org", "/static/images/external-favicons/subdomain_example_org.png"],
    ])("should return the correct favicon path for %s", (hostname, expectedPath) => {
      expect(GetQuartzPath(hostname)).toBe(expectedPath)
    })
  })

  describe("CreateFaviconElement", () => {
    it.each([
      ["/path/to/favicon.png", "Test Description"],
      ["/another/favicon.jpg", "Another Description"],
    ])("should create a favicon element with correct attributes", (urlString, description) => {
      const element = CreateFaviconElement(urlString, description)
      expect(element).toEqual({
        type: "element",
        tagName: "img",
        children: [],
        properties: {
          src: urlString,
          class: "favicon",
          alt: description,
        },
      })
    })
  })

  describe("insertFavicon", () => {
    it.each([
      [null, false],
      ["/valid/path.png", true],
    ])("should insert favicon correctly when imgPath is %s", (imgPath, shouldInsert) => {
      const node = { children: [] }
      insertFavicon(imgPath, node)
      expect(node.children.length).toBe(shouldInsert ? 1 : 0)
    })

    describe("span creation", () => {
      const imgPath = "/test/favicon.png"

      it("should create a span with the last 4 characters and favicon for long text", () => {
        const node = { children: [{ type: "text", value: "Long text content" }] }
        insertFavicon(imgPath, node)

        expect(node.children.length).toBe(2)
        expect(node.children[0]).toEqual({ type: "text", value: "Long text con" })
        expect(node.children[1]).toMatchObject({
          type: "element",
          tagName: "span",
          properties: { style: "white-space: nowrap;" },
          children: [
            { type: "text", value: "tent" },
            CreateFaviconElement(imgPath), // TODO user insertFavicon
          ],
        })
      })

      it("should create a span with all characters and favicon for short text", () => {
        const node = { children: [{ type: "text", value: "1234" }] }
        insertFavicon(imgPath, node)

        expect(node.children.length).toBe(1)
        expect(node.children[0]).toMatchObject({
          type: "element",
          tagName: "span",
          properties: { style: "white-space: nowrap;" },
          children: [{ type: "text", value: "1234" }, CreateFaviconElement(imgPath)],
        })
      })

      it("should create a span with up to 4 characters for medium-length text", () => {
        const node = { children: [{ type: "text", value: "Medium" }] }
        insertFavicon(imgPath, node)

        expect(node.children.length).toBe(2)
        expect(node.children[0]).toEqual({ type: "text", value: "Me" })
        expect(node.children[1]).toMatchObject({
          type: "element",
          tagName: "span",
          properties: { style: "white-space: nowrap;" },
          children: [{ type: "text", value: "dium" }, CreateFaviconElement(imgPath)],
        })
      })

      it("should not create a span for nodes without text content", () => {
        const node = { children: [{ type: "element", tagName: "div" }] }
        insertFavicon(imgPath, node)

        expect(node.children.length).toBe(2)
        expect(node.children[1]).toMatchObject(CreateFaviconElement(imgPath))
      })

      it("should handle empty text nodes correctly", () => {
        const node = { children: [{ type: "text", value: "" }] }
        insertFavicon(imgPath, node)

        expect(node.children.length).toBe(2)
        expect(node.children[1]).toMatchObject(CreateFaviconElement(imgPath))
      })

      it("Should not replace children with [span] if more than one child", () => {
        const node = {
          tag: "p",
          children: [
            "My email is ",
            {
              tag: "a",
              attributes: {
                href: "mailto:alex@turntrout.com",
                class: "external",
              },
              children: [
                {
                  tag: "code",
                  children: ["alex@turntrout.com"],
                },
              ],
            },
            ".",
          ],
        }

        insertFavicon(MAIL_PATH, node)

        // If a span were inserted, there would be 3 children (text,
        // link, span)
        expect(node.children.length).toBe(4)
        expect(node.children[3]).toMatchObject(CreateFaviconElement(MAIL_PATH))
      })
    })
  })

  describe("ModifyNode", () => {
    it.each([
      // ["https://example.com",
      // "/static/images/external-favicons/example_com.png"], //Have yet
      // to do integration test
      // TODO create test checking that imgPath===DEFAULT_PATH is skipped
      ["./shard-theory", TURNTROUT_FAVICON_PATH],
      ["../shard-theory", null],
      ["#test", null],
      ["mailto:test@example.com", MAIL_PATH],
      ["mailto:another@domain.org", MAIL_PATH],
    ])("should insert favicon for %s", async (href, expectedPath) => {
      const node = {
        tagName: "a",
        properties: { href },
        children: [],
      }

      await ModifyNode(node)
      if (expectedPath === null) {
        expect(node.children.length).toBe(0)
      } else {
        expect(node.children[0]).toHaveProperty("properties.src", expectedPath)
      }
    })
  })

  describe("MaybeSaveFavicon with caching", () => {
    const hostname = "example.com"
    const quartzPngPath = "/static/images/external-favicons/example_com.png"
    const avifUrl = "https://assets.turntrout.com/static/images/external-favicons/example_com.avif"

    beforeEach(() => {
      jest.clearAllMocks()
      fetchMock.resetMocks()
      urlCache.clear()
      urlCache.set = jest.fn(urlCache.set)
      urlCache.get = jest.fn(urlCache.get)
    })

    it("should cache AVIF URL when found", async () => {
      fetchMock.mockResponseOnce("", { status: 200 })
      const result = await MaybeSaveFavicon(hostname)
      expect(result).toBe(avifUrl)
      expect(urlCache.set).toHaveBeenCalledWith(quartzPngPath, avifUrl)
    })

    it("should cache PNG path when local file exists", async () => {
      fetchMock.mockResponseOnce("", { status: 404 })
      jest.spyOn(fs.promises, "stat").mockResolvedValue({} as fs.Stats)
      const result = await MaybeSaveFavicon(hostname)
      expect(result).toBe(quartzPngPath)
      expect(urlCache.set).toHaveBeenCalledWith(quartzPngPath, quartzPngPath)
    })
  })
})<|MERGE_RESOLUTION|>--- conflicted
+++ resolved
@@ -33,21 +33,12 @@
     const hostname = "example.com"
     const avifUrl = "https://assets.turntrout.com/static/images/external-favicons/example_com.avif"
     const pngPath = "/static/images/external-favicons/example_com.png"
-<<<<<<< HEAD
 
     beforeEach(() => {
       jest.clearAllMocks()
       fetchMock.resetMocks()
     })
 
-=======
-
-    beforeEach(() => {
-      jest.clearAllMocks()
-      fetchMock.resetMocks()
-    })
-
->>>>>>> eb181c99
     const mockFetchAndFs = (
       avifStatus: number,
       localPngExists: boolean,
@@ -67,11 +58,7 @@
       ["AVIF exists", 200, false, avifUrl],
       ["Local PNG exists", 404, true, pngPath],
       ["Download from Google", 404, false, pngPath],
-<<<<<<< HEAD
-      ["All attempts fail", 404, false, null, 404],
-=======
       ["All attempts fail", 404, false, DEFAULT_PATH, 404],
->>>>>>> eb181c99
     ])("%s", async (_, avifStatus, localPngExists, expected, googleStatus = 200) => {
       mockFetchAndFs(avifStatus, localPngExists, googleStatus)
       expect(await MaybeSaveFavicon(hostname)).toBe(expected)
