import {
  hyphenReplace,
  niceQuotes,
  improveFormatting,
  fullWidthSlashes,
  transformParagraph,
  markerChar,
} from "../formatting_improvement_html" // Adjust import path as needed
import { rehype } from "rehype"

function testHtmlFormattingImprovement(inputHTML: string) {
  return rehype()
    .data("settings", { fragment: true })
    .use(improveFormatting)
    .processSync(inputHTML)
    .toString()
}

describe("HTMLFormattingImprovement", () => {
  describe("Quotes", () => {
    it.each([
      ['"This is a quote", she said.', "“This is a quote”, she said."],
      ['"This is a quote," she said.', "“This is a quote”, she said."],
      ['"This is a quote!".', "“This is a quote!”."],
      ['"This is a quote?".', "“This is a quote?”."],
      ['"This is a quote..." he trailed off.', "“This is a quote...” he trailed off."],
      ['She said, "This is a quote."', "She said, “This is a quote.”"],
      ['"Hello." Mary', "“Hello.” Mary"],
      ['"Hello." (Mary)', "“Hello.” (Mary)"],
      ["He said, 'Hi'", "He said, ‘Hi’"],
      ['"I am" so "tired" of "these" "quotes".', "“I am” so “tired” of “these” “quotes.”"],
      ['"world model";', "“world model”;"],
      ['"party"/"wedding."', "“party”/“wedding.”"],
<<<<<<< HEAD
      ['"Hi \'Trout!"', "“Hi ‘Trout!”"],
      ["“scope insensitivity”", "“scope insensitivity”"],
      [
        "strategy s's return is good, even as d's return is bad",
        "strategy s’s return is good, even as d’s return is bad",
      ],
      ["He wanted 'power.'", "He wanted ‘power.’"], // Test end of line
=======
      ["'s", "’s"],
      ['s"', "s”"],
      ['"Hi \'Trout!"', "“Hi ‘Trout!”"],
      ["“scope insensitivity”", "“scope insensitivity”"],
>>>>>>> b0f5348c
    ])('should fix quotes in "%s"', (input, expected) => {
      const processedHtml = niceQuotes(input)
      expect(processedHtml).toBe(expected)
    })

    it.each([
      ["<code>'This quote should not change'</code>"],
      ['<code>"This quote should not change"</code>'],
      ["<code>5 - 3</code>"],
      ["<p><code>5 - 3</code></p>"],
      ['<p><code>"This quote should not change"</code></p>'],
    ])("should not change quotes inside <code>", (input: string) => {
      const processedHtml = testHtmlFormattingImprovement(input)
      expect(processedHtml).toBe(input)
    })

    it.each([
      ['<p>"<em>This</em>"</p>', "<p>“<em>This</em>”</p>"],
      ['<p><em>"T<b>hi</b>s</em>"</p>', "<p><em>“T<b>hi</b>s</em>”</p>"],
      [
        '<p>"This quote should change" <code>Test</code></p>',
        "<p>“This quote should change” <code>Test</code></p>",
      ],
    ])("should change quotes outside <code>", (input: string, target: string) => {
      const processedHtml = testHtmlFormattingImprovement(input)
      expect(processedHtml).toBe(target)
    })

    const mathHTML: string = `<p><span class="katex"><span class="katex-html" aria-hidden="true"><span class="base"><span class="strut" style="height:1em;vertical-align:-0.25em;"></span><span class="mord text"><span class="mord">return</span></span><span class="mopen">(</span><span class="mord mathnormal">s</span><span class="mclose">)</span></span></span></span> averages strategy <span class="katex"><span class="katex-html" aria-hidden="true"><span class="base"><span class="strut" style="height:0.4306em;"></span><span class="mord mathnormal">s</span></span></span></span>'s return over the first state being cooperate <code>c</code> and being defect <code>d</code>. <a href="#user-content-fnref-5" data-footnote-backref="" aria-label="Back to reference 6" class="data-footnote-backref internal alias">↩</a></p>`

    const targetMathHTML: string = `<p><span class="katex"><span class="katex-html" aria-hidden="true"><span class="base"><span class="strut" style="height:1em;vertical-align:-0.25em;"></span><span class="mord text"><span class="mord">return</span></span><span class="mopen">(</span><span class="mord mathnormal">s</span><span class="mclose">)</span></span></span></span> averages strategy <span class="katex"><span class="katex-html" aria-hidden="true"><span class="base"><span class="strut" style="height:0.4306em;"></span><span class="mord mathnormal">s</span></span></span></span>’s return over the first state being cooperate <code>c</code> and being defect <code>d</code>. <a href="#user-content-fnref-5" data-footnote-backref="" aria-label="Back to reference 6" class="data-footnote-backref internal alias">↩</a></p>`

    it("should handle apostrophe right after math mode", () => {
      const processedHtml = testHtmlFormattingImprovement(mathHTML)
      expect(processedHtml).toBe(targetMathHTML)
    })
  })

  describe("Full-width slashes", () => {
    it.each([
      ["'cat' / 'dog'", "'cat'／'dog'"],
      ["https://dog", "https://dog"],
    ])("should replace / with ／ in %s", (input: string, expected: string) => {
      const processedHtml = fullWidthSlashes(input)
      expect(processedHtml).toBe(expected)
    })
  })

  describe("Non-breaking spaces", () => {
    it("should replace &nbsp; with regular spaces", () => {
      const input = "<p>This&nbsp;is&nbsp;a&nbsp;test.</p>"
      const expected = "<p>This is a test.</p>"
      const processedHtml = testHtmlFormattingImprovement(input)
      expect(processedHtml).toBe(expected)
    })
  })
  describe("Fractions", () => {
    it.each([
      ["<p>There are 1/2 left.</p>", '<p>There are <span class="fraction">1/2</span> left.</p>'],
      ["<p>I ate 2 1/4 pizzas.</p>", '<p>I ate 2 <span class="fraction">1/4</span> pizzas.</p>'],
      [
        "<p>I ate 2 -14213.21/4 pizzas.</p>",
        '<p>I ate 2 <span class="fraction">-14213.21/4</span> pizzas.</p>',
      ],
      ["<p>2/3/50</p>", "<p>2/3/50</p>"],
      ["<p>01/01/2000</p>", "<p>01/01/2000</p>"],
    ])("should create an element for the fractions in %s", (input, expected) => {
      const processedHtml = testHtmlFormattingImprovement(input)
      expect(processedHtml).toBe(expected)
    })
  })

  describe("Hyphens", () => {
    it.each([
      ["This is a - hyphen.", "This is a—hyphen."],
      ["This is an — em dash.", "This is an—em dash."],
      ["word — word", "word—word"],
      ["word— word", "word—word"],
      ["word —word", "word—word"],
      ['"I love dogs." - Me', '"I love dogs." — Me'],
      ["- Me", "— Me"], // Don't delete space after dash at the start of a line
      [
        "—such behaviors still have to be retrodicted",
        "—such behaviors still have to be retrodicted",
      ], // Don't delete space after dash at the start of a line
      ["\n---\n", "\n---\n"], // Retain horizontal rules
      ["emphasis” —", "emphasis”—"], // small quotations should not retain space
      ["- First level\n - Second level", "— First level\n - Second level"], // Don't replace hyphens in lists, first is ok
      ["> - First level", "> - First level"], // Quoted unordered lists should not be changed
      [
        "reward… — [Model-based RL, Desires, Brains, Wireheading](https://www.alignmentforum.org/posts/K5ikTdaNymfWXQHFb/model-based-rl-desires-brains-wireheading#Self_aware_desires_1__wireheading)",
        "reward… — [Model-based RL, Desires, Brains, Wireheading](https://www.alignmentforum.org/posts/K5ikTdaNymfWXQHFb/model-based-rl-desires-brains-wireheading#Self_aware_desires_1__wireheading)",
      ], // Don't condense em dashes right after ellipses
      ["a browser- or OS-specific fashion", "a browser- or OS-specific fashion"], // Retain hyphen in compound words
    ])('should replace hyphens in "%s"', (input, expected) => {
      const result = hyphenReplace(input)
      expect(result).toBe(expected)
    })

    it.each([
      ["<code>This is a - hyphen.</code>", "<code>This is a - hyphen.</code>"],
      ["<p>I think that -<em> despite</em></p>", "<p>I think that—<em>despite</em></p>"],
    ])("handling hyphenation in the DOM", (input: string, expected: string) => {
      const processedHtml = testHtmlFormattingImprovement(input)
      expect(processedHtml).toBe(expected)
    })
  })

  describe("transformParagraph", () => {
    function _getParagraphNode(numChildren: number, value: string = "Hello, world!"): any {
      return {
        type: "element",
        tagName: "p",
        children: Array.from({ length: numChildren }, () => ({
          type: "text",
          value: value,
        })),
      }
    }

    const capitalize = (str: string) => str.toUpperCase()
    it.each([
      ["r231o dsa;", 1],
      ["hi", 3],
    ])("should capitalize while respecting the marker", (before: string, numChildren: number) => {
      const node = _getParagraphNode(numChildren, before)
      transformParagraph(node, capitalize)

      const targetNode = _getParagraphNode(numChildren, capitalize(before))
      expect(node).toEqual(targetNode)
    })
  })
})<|MERGE_RESOLUTION|>--- conflicted
+++ resolved
@@ -31,7 +31,8 @@
       ['"I am" so "tired" of "these" "quotes".', "“I am” so “tired” of “these” “quotes.”"],
       ['"world model";', "“world model”;"],
       ['"party"/"wedding."', "“party”/“wedding.”"],
-<<<<<<< HEAD
+      ["'s", "’s"],
+      ['s"', "s”"],
       ['"Hi \'Trout!"', "“Hi ‘Trout!”"],
       ["“scope insensitivity”", "“scope insensitivity”"],
       [
@@ -39,12 +40,6 @@
         "strategy s’s return is good, even as d’s return is bad",
       ],
       ["He wanted 'power.'", "He wanted ‘power.’"], // Test end of line
-=======
-      ["'s", "’s"],
-      ['s"', "s”"],
-      ['"Hi \'Trout!"', "“Hi ‘Trout!”"],
-      ["“scope insensitivity”", "“scope insensitivity”"],
->>>>>>> b0f5348c
     ])('should fix quotes in "%s"', (input, expected) => {
       const processedHtml = niceQuotes(input)
       expect(processedHtml).toBe(expected)
