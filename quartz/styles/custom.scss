--- conflicted
+++ resolved
@@ -93,14 +93,6 @@
   @media all and (max-width: $full-page-width) {
     scroll-margin-top: calc(7 * $base-margin);
   }
-<<<<<<< HEAD
-}
-
-// This comes in an h2 right before the footnotes.
-#footnote-label {
-  counter-reset: footnote;
-=======
->>>>>>> 188fb375
 }
 
 ol,
