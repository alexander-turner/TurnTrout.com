"""
Script to check the built static site for common issues and errors.
"""

import os
import re
import subprocess
import sys
from collections import Counter
from pathlib import Path
from typing import Dict, List, Set

import tqdm
from bs4 import BeautifulSoup, NavigableString, Tag

# Add the project root to sys.path
# pylint: disable=C0413
sys.path.append(str(Path(__file__).parent.parent))

import scripts.utils as script_utils
from scripts import compress

git_root = script_utils.get_git_root()
RSS_XSD_PATH = git_root / "scripts" / ".rss-2.0.xsd"

IssuesDict = Dict[str, List[str] | bool]


def check_localhost_links(soup: BeautifulSoup) -> List[str]:
    """
    Check for localhost links in the HTML.
    """
    localhost_links = []
    links = soup.find_all("a", href=True)
    for link in links:
        href = link["href"]
        if href.startswith("localhost:") or href.startswith(
            ("http://localhost", "https://localhost")
        ):
            localhost_links.append(href)
    return localhost_links


def check_favicons_missing(soup: BeautifulSoup) -> bool:
    """
    Check if favicons are missing.
    """
    return soup.find("img", class_="favicon") is None


def check_unrendered_footnotes(soup: BeautifulSoup) -> List[str]:
    """
    Check for unrendered footnotes in the format [^something].

    Returns a list of the footnote references themselves.
    """
    # Matches [^1], [^note], [^note-1], etc.
    footnote_pattern = r"\[\^[a-zA-Z0-9-_]+\]"
    unrendered_footnotes = []

    for p in soup.find_all("p"):
        matches = re.findall(footnote_pattern, p.text)
        if matches:
            unrendered_footnotes.extend(matches)

    return unrendered_footnotes


def check_invalid_anchors(soup: BeautifulSoup, base_dir: Path) -> List[str]:
    """
    Check for invalid internal anchor links in the HTML.
    """
    invalid_anchors = []
    links = soup.find_all("a", href=True)
    for link in links:
        href = link["href"]
        if href.startswith("#"):
            # Check anchor in current page
            anchor_id = href[1:]
            if not soup.find(id=anchor_id):
                invalid_anchors.append(href)
        elif (href.startswith("/") or href.startswith(".")) and "#" in href:
            # Check anchor in other internal page
            page_path, anchor = href.split("#", 1)
            # Remove leading ".." from page_path
            page_path = page_path.lstrip("./")
            full_path = base_dir / page_path
            if not full_path.suffix == ".html":
                full_path = full_path.with_suffix(".html")

            if full_path.is_file():
                with open(full_path, "r", encoding="utf-8") as f:
                    page_soup = BeautifulSoup(f.read(), "html.parser")
                if not page_soup.find(id=anchor):
                    invalid_anchors.append(href)
            else:
                invalid_anchors.append(href)  # Page doesn't exist
    return invalid_anchors


# Check that no blockquote element ends with ">",
# because it probably needed a newline before it
def check_blockquote_elements(soup: BeautifulSoup) -> List[str]:
    """
    Check for blockquote elements ending with ">".
    """
    problematic_blockquotes: List[str] = []
    blockquotes = soup.find_all("blockquote")
    for blockquote in blockquotes:
        # Get the last non-empty string content of the blockquote
        contents = list(blockquote.stripped_strings)
        if contents and contents[-1].strip().endswith(">"):
            # Get a truncated version of the blockquote content for reporting
            _add_to_list(
                problematic_blockquotes,
                " ".join(contents),
                prefix="Problematic blockquote: ",
            )
    return problematic_blockquotes


def check_unrendered_html(soup: BeautifulSoup) -> List[str]:
    """
    Check for unrendered HTML in the page.

    Looks for text content containing HTML-like patterns (<tag>, </tag>, or
    <tag/>) that should have been rendered by the markdown processor.
    """
    problematic_texts: List[str] = []

    # Basic HTML tag pattern
    tag_pattern = r"(</?[a-zA-Z][a-zA-Z0-9]*(?: |/?>))"

    for element in soup.find_all(string=True):
        if not should_skip(element):  # Reuse existing skip logic
            text = element.strip()
            if text:
                # Look for HTML-like patterns
                matches = re.findall(tag_pattern, text)
                if matches:
                    _add_to_list(
                        problematic_texts,
                        text,
                        prefix=f"Unrendered HTML {matches}: ",
                    )

    return problematic_texts


def _add_to_list(
    lst: List[str],
    text: str,
    showEnd: bool = False,
    preview_chars: int = 100,
    prefix: str = "",
) -> None:
    if preview_chars <= 0:
        raise ValueError("preview_chars must be greater than 0")

    if text:
        if len(text) <= preview_chars:
            lst.append(prefix + text)
        else:
            to_append = (
                text[-preview_chars:] + "..."
                if showEnd
                else text[:preview_chars]
            )
            lst.append(prefix + to_append)


def check_problematic_paragraphs(soup: BeautifulSoup) -> List[str]:
    """
    Check for text nodes starting with specific phrases.

    Efficiently searches without duplicates, ignoring text within <code> tags.
    """
    bad_anywhere = (r"\*\*", r"\_", r"> \[\![a-zA-Z]+\]", r"\d\. ")
    bad_prefixes = (r"Table: ", r"Figure: ", r"Code: ")
    bad_paragraph_starting_prefixes = (r"^: ", r"^#+ ")

    problematic_paragraphs: List[str] = []

    def _maybe_add_text(text: str) -> None:
        text = text.strip()
        if any(re.search(pattern, text) for pattern in bad_anywhere) or any(
            re.search(prefix, text) for prefix in bad_prefixes
        ):
            _add_to_list(
                problematic_paragraphs, text, prefix="Problematic paragraph: "
            )
        else:
            print(f"Not adding: {text}")
            for pattern in bad_anywhere:
                print(f"Bad anywhere: {pattern} -> {re.search(pattern, text)}")

    # Check all <p> and <dt> elements
    for element in soup.find_all(["p", "dt"]):
        if any(
            re.search(prefix, element.text)
            for prefix in bad_paragraph_starting_prefixes
        ):
            _add_to_list(
                problematic_paragraphs,
                element.text,
                prefix="Problematic paragraph: ",
            )
        for text_node in element.find_all(string=True):
            if not any(parent.name == "code" for parent in text_node.parents):
                _maybe_add_text(text_node)

    # Check direct text in <article> and <blockquote>
    for parent in soup.find_all(["article", "blockquote"]):
        for child in parent.children:
            if isinstance(child, str):  # Check if it's a direct text node
                _maybe_add_text(child)

    return problematic_paragraphs


def check_unrendered_spoilers(soup: BeautifulSoup) -> List[str]:
    """
    Check for unrendered spoilers.
    """
    unrendered_spoilers: List[str] = []
    blockquotes = soup.find_all("blockquote")
    for blockquote in blockquotes:
        # Check each paragraph / text child in the blockquote
        for child in blockquote.children:
            if child.name == "p":
                text = child.get_text().strip()
                if text.startswith("! "):
                    _add_to_list(
                        unrendered_spoilers, text, prefix="Unrendered spoiler: "
                    )
    return unrendered_spoilers


def check_unrendered_subtitles(soup: BeautifulSoup) -> List[str]:
    """
    Check for unrendered subtitle lines.
    """
    unrendered_subtitles: List[str] = []
    paragraphs = soup.find_all("p")
    for p in paragraphs:
        text = p.get_text().strip()
        if text.startswith("Subtitle:") and "subtitle" not in p.get(
            "class", []
        ):
            _add_to_list(
                unrendered_subtitles, text, prefix="Unrendered subtitle: "
            )
    return unrendered_subtitles


# Check the existence of local files with these extensions
_MEDIA_EXTENSIONS = list(compress.ALLOWED_EXTENSIONS) + [
    ".svg",
    ".avif",
    ".ico",
]


def resolve_media_path(src: str, base_dir: Path) -> Path:
    """
    Resolve a media file path, trying both absolute and relative paths.

    Args:
        src: The source path from the HTML tag
        base_dir: The base directory to resolve paths from

    Returns:
        The resolved Path object
    """
    if src.startswith("/"):
        return (base_dir / src.lstrip("/")).resolve()

    # For relative paths, try both direct and with base_dir
    full_path = (base_dir / src).resolve()
    if not full_path.is_file():
        # Try relative to base_dir
        full_path = (base_dir / src.lstrip("./")).resolve()

    return full_path


def check_local_media_files(soup: BeautifulSoup, base_dir: Path) -> List[str]:
    """
    Verify the existence of local media files (images, videos, SVGs).
    """
    missing_files = []
    media_tags = soup.find_all(["img", "video", "source", "svg"])

    for tag in media_tags:
        src = tag.get("src") or tag.get("href")
        if src and not src.startswith(("http://", "https://")):
            # It's a local file
            file_extension = Path(src).suffix.lower()
            if file_extension in _MEDIA_EXTENSIONS:
                full_path = resolve_media_path(src, base_dir)
                if not full_path.is_file():
                    missing_files.append(f"{src} (resolved to {full_path})")

    return missing_files


def check_asset_references(
    soup: BeautifulSoup, file_path: Path, base_dir: Path
) -> List[str]:
    """
    Check for asset references and verify their existence.
    """
    missing_assets = []

    def resolve_asset_path(href: str) -> Path:
        if href.startswith("/"):
            # Absolute path within the site
            return (base_dir / href.lstrip("/")).resolve()
        # Relative path
        return (file_path.parent / href).resolve()

    def check_asset(href: str) -> None:
        if href and not href.startswith(("http://", "https://")):
            full_path = resolve_asset_path(href)
            if not full_path.is_file():
                missing_assets.append(
                    f"{href} (resolved to {full_path.relative_to(base_dir)})"
                )

    # Check link tags for CSS files (including preloaded stylesheets)
    for link in soup.find_all("link"):
        rel = link.get("rel", [])
        if isinstance(rel, list):
            rel = " ".join(rel)
        if "stylesheet" in rel or (
            "preload" in rel and link.get("as") == "style"
        ):
            check_asset(link.get("href"))

    # Check script tags for JS files
    for script in soup.find_all("script", src=True):
        check_asset(script["src"])

    return missing_assets


def check_katex_elements_for_errors(soup: BeautifulSoup) -> List[str]:
    """
    Check for KaTeX elements with color #cc0000.
    """
    problematic_katex: List[str] = []
    katex_elements = soup.select(".katex-error")
    for element in katex_elements:
        content = element.get_text().strip()
        _add_to_list(problematic_katex, content, prefix="KaTeX error: ")
    return problematic_katex


def katex_element_surrounded_by_blockquote(soup: BeautifulSoup) -> List[str]:
    """
    Check for KaTeX display elements that start with '>>' but aren't inside a
    blockquote.

    These mathematical statements should be inside a blockquote.
    """
    problematic_katex: List[str] = []

    # Find all KaTeX display elements
    katex_displays = soup.find_all(class_="katex-display")
    for katex in katex_displays:
        content = katex.get_text().strip()
        # Check if content starts with '>' and isn't inside a blockquote
        if content.startswith(">"):
            _add_to_list(problematic_katex, content, prefix="KaTeX error: ")

    return problematic_katex


def check_critical_css(soup: BeautifulSoup) -> bool:
    """
    Check if the page has critical CSS in the head.
    """
    head = soup.find("head")
    if isinstance(head, Tag):
        return bool(head.find("style", {"id": "critical-css"}))
    return False


def check_duplicate_ids(soup: BeautifulSoup) -> List[str]:
    """
    Check for duplicate anchor IDs in the HTML.

    Returns a list of:
    - IDs that appear multiple times
    - IDs existing with and without -\\d suffix (e.g., 'intro' and 'intro-1')
    Excludes IDs within mermaid flowcharts.
    """
    # Get all IDs except those in flowcharts
    elements_with_ids = [
        element["id"]
        for element in soup.find_all(id=True)
        if not element.find_parent(class_="flowchart")
    ]

    # Count occurrences of each ID
    id_counts = Counter(elements_with_ids)
    duplicates = []

    # Check for both duplicates and numbered variants
    for id_, count in id_counts.items():
        # It's ok for multiple fnrefs to reference the same note
        if id_.startswith("user-content-fnref-"):
            continue

        if count > 1:
            duplicates.append(f"{id_} (found {count} times)")

        # Check if this is a base ID with numbered variants
        if not re.search(r".*-\d+$", id_):  # If this is not a numbered ID
            numbered_variants = [
                other_id
                for other_id in id_counts
                if other_id.startswith(id_ + "-")
                and re.search(r".*-\d+$", other_id)
            ]
            if numbered_variants:
                total = count + sum(
                    id_counts[variant] for variant in numbered_variants
                )
                duplicates.append(
                    f"{id_} (found {total} times, including numbered variants)"
                )

    return duplicates


def check_unrendered_emphasis(soup: BeautifulSoup) -> List[str]:
    """
    Check for text nodes ending in markdown emphasis characters (* or _).

    These likely indicate unrendered markdown emphasis.
    """
    problematic_texts: List[str] = []

    # Find all text nodes
    for p in soup.find_all("p"):
        # Skip script and style elements
        if p.parent.name in ["script", "style", "code", "pre"]:
            continue

        # Check if text ends with * or _ possibly followed by whitespace
        stripped_text = p.text.strip()
        if stripped_text and re.search(r"[*_]\s*$", stripped_text):
            _add_to_list(
                problematic_texts,
                stripped_text,
                showEnd=True,
                prefix="Unrendered emphasis: ",
            )

    return problematic_texts


def should_skip(element: Tag | NavigableString) -> bool:
    """
    Check if element should be skipped based on formatting_improvement_html.ts
    rules.
    """
    skip_tags = {"code", "pre", "script", "style"}
    skip_classes = {"no-formatting", "elvish", "bad-handwriting"}

    # Check current element and all parents
    current: Tag | NavigableString | None = element
    while current:
        if isinstance(
            current, Tag
        ):  # Only check Tag elements, not NavigableString
            if current.name in skip_tags or any(
                class_ in (current.get("class", []) or [])
                for class_ in skip_classes
            ):
                return True
        current = current.parent if isinstance(current.parent, Tag) else None
    return False


def check_unprocessed_quotes(soup: BeautifulSoup) -> List[str]:
    """
    Check for text nodes containing straight quotes (" or ') that should have
    been processed by formatting_improvement_html.ts.

    Skips nodes that would be skipped by the formatter:
    - Inside code, pre, script, style tags
    - Elements with classes: no-formatting, elvish, bad-handwriting
    """
    problematic_quotes: List[str] = []

    # Check all text nodes
    for element in soup.find_all(string=True):
        if element.strip():  # Skip empty text nodes
            if not should_skip(element):
                # Look for straight quotes
                straight_quotes = re.findall(r'["\']', element.string)
                if straight_quotes:
                    _add_to_list(
                        problematic_quotes,
                        element.string,
                        prefix=f"Unprocessed quotes {straight_quotes}: ",
                    )

    return problematic_quotes


def check_unprocessed_dashes(soup: BeautifulSoup) -> List[str]:
    """
    Check for text nodes containing multiple dashes (-- or ---) that should have
    been processed into em dashes by formatting_improvement_html.ts.
    """
    problematic_dashes: List[str] = []

    for element in soup.find_all(string=True):
        if element.strip() and not should_skip(element):
            # Look for two or more dashes in a row
            if re.search(r"[~\–\—\-\–]{2,}", element.string):
                _add_to_list(
                    problematic_dashes,
                    element.string,
                    prefix="Unprocessed dashes: ",
                )

    return problematic_dashes


def check_file_for_issues(
    file_path: Path, base_dir: Path, md_path: Path | None
) -> IssuesDict:
    """
    Check a single HTML file for various issues.

    Args:
        file_path: Path to the HTML file to check
        base_dir: Path to the base directory of the site
        md_path: Path to the markdown file that generated the HTML file

    Returns:
        Dictionary of issues found in the HTML file
    """
    soup = script_utils.parse_html_file(file_path)
    if script_utils.is_redirect(soup):
        return {}

    issues: IssuesDict = {
        "localhost_links": check_localhost_links(soup),
        "invalid_anchors": check_invalid_anchors(soup, base_dir),
        "problematic_paragraphs": check_problematic_paragraphs(soup),
        "missing_media_files": check_local_media_files(soup, base_dir),
        "trailing_blockquotes": check_blockquote_elements(soup),
        "missing_assets": check_asset_references(soup, file_path, base_dir),
        "problematic_katex": check_katex_elements_for_errors(soup),
        "unrendered_subtitles": check_unrendered_subtitles(soup),
        "unrendered_footnotes": check_unrendered_footnotes(soup),
        "missing_critical_css": not check_critical_css(soup),
        "empty_body": script_utils.body_is_empty(soup),
        "duplicate_ids": check_duplicate_ids(soup),
        "unrendered_spoilers": check_unrendered_spoilers(soup),
        "unrendered_emphasis": check_unrendered_emphasis(soup),
        "katex_outside_blockquote": katex_element_surrounded_by_blockquote(
            soup
        ),
        "unprocessed_quotes": check_unprocessed_quotes(soup),
        "unprocessed_dashes": check_unprocessed_dashes(soup),
        "unrendered_html": check_unrendered_html(soup),
<<<<<<< HEAD
        "missing_markdown_assets": check_markdown_assets_in_html(
            file_path, soup
        ),
=======
        "emphasis_spacing": check_emphasis_spacing(soup),
>>>>>>> efebb9ac
    }

    # Only check markdown assets if md_path exists and is a file
    if md_path and md_path.is_file():
        issues["missing_markdown_assets"] = check_markdown_assets_in_html(
            file_path, soup, md_path
        )

    if "test-page" in file_path.name:
        issues["missing_favicon"] = check_favicons_missing(soup)
    return issues


def check_rss_file_for_issues(
    git_root_path: Path, custom_xsd_path: Path | None = None
) -> None:
    """
    Check an RSS file for various issues.

    Uses xmllint via `brew install libxml2`.
    """
    rss_path = git_root_path / "public" / "rss.xml"
    subprocess.run(
        [
            "/usr/bin/xmllint",
            "--noout",
            "--schema",
            str(custom_xsd_path or RSS_XSD_PATH),
            str(rss_path),
        ],
        check=True,
        stdout=subprocess.DEVNULL,
        stderr=subprocess.DEVNULL,
    )


def print_issues(
    file_path: Path,
    issues: IssuesDict,
) -> None:
    """
    Print issues found in a file.
    """
    if any(lst for lst in issues.values()):
        print(f"Issues found in {file_path}:")
        for issue, lst in issues.items():
            if lst:
                if isinstance(lst, list):
                    print(f"  {issue}:")
                    for item in lst:
                        print(f"    - {item}")
                elif isinstance(lst, bool):
                    print(f"  {issue}: {lst}")

        print()  # Add a blank line between files with issues


tags_to_check_for_missing_assets = ("img", "video", "svg", "audio", "source")


def check_markdown_assets_in_html(
<<<<<<< HEAD
    html_path: Path, soup: BeautifulSoup
) -> List[str]:
    """
    Check that all assets referenced in the markdown source appear in the HTML.
=======
    html_path: Path, soup: BeautifulSoup, md_path: Path
) -> List[str]:
    """
    Check that all assets referenced in the markdown source appear in the HTML
    at least as many times as they appear in the markdown.
>>>>>>> efebb9ac

    Args:
        html_path: Path to the HTML file to check
        soup: BeautifulSoup object of the HTML content
<<<<<<< HEAD

    Returns:
        List of asset references that are missing from the HTML
    """
    md_dir: Path = script_utils.get_git_root() / "content"
    if not md_dir.exists():
        raise ValueError(f"Content directory {md_dir} does not exist")

    md_path: Path = (md_dir / html_path.stem).with_suffix(".md")
    if not md_path.exists():
        print(md_path)
        return []

    # Read markdown file and find all asset references
    with open(md_path, "r", encoding="utf-8") as f:
        content = f.read()
        # Match ![alt](src) pattern, capturing the src
        md_pattern_assets = set(re.findall(r"!\[.*?\]\((.*?)\)", content))
        # Match HTML tags with src attributes
        tag_pattern = rf"<(?:{'|'.join(tags_to_check_for_missing_assets)}) [^>]*?src=[\"'](.*?)[\"']"
        tag_pattern_assets = set(re.findall(tag_pattern, content))
        md_assets = md_pattern_assets | tag_pattern_assets

    # Parse HTML and get all asset sources
    html_assets = set()
    for tag in tags_to_check_for_missing_assets:
        for element in soup.find_all(tag):
            if src := element.get("src"):
                html_assets.add(src)

    # Check each markdown asset exists in HTML
    missing_assets = md_assets - html_assets
    return [
        f"Asset {asset} from markdown not found in HTML"
        for asset in missing_assets
    ]
=======
        md_path: Path to the markdown file that generated the HTML file

    Returns:
        List of asset references that are missing or have fewer instances in HTML
    """
    if not md_path.exists():
        raise ValueError(f"Markdown file {md_path} does not exist")

    # Read markdown file and find all asset references with counts
    with open(md_path, "r", encoding="utf-8") as f:
        content = f.read()
        # Match ![alt](src) pattern, capturing the src
        md_pattern_assets = re.findall(r"!\[.*?\]\((.*?)\)", content)
        # Match HTML tags with src attributes
        tag_pattern = rf"<(?:{'|'.join(tags_to_check_for_missing_assets)}) [^>]*?src=[\"'](.*?)[\"']"
        tag_pattern_assets = re.findall(tag_pattern, content)

        # Count occurrences of each asset in markdown
        md_asset_counts = Counter(
            asset.strip() for asset in md_pattern_assets + tag_pattern_assets
        )

    # Count asset sources in HTML
    html_asset_counts: Counter[str] = Counter()
    for tag in tags_to_check_for_missing_assets:
        for element in soup.find_all(tag):
            if src := element.get("src"):
                html_asset_counts[src.strip()] += 1

    # Check each markdown asset exists in HTML with sufficient count
    missing_assets = []
    for asset, md_count in md_asset_counts.items():
        html_count = html_asset_counts[asset]
        if html_count < md_count:
            missing_assets.append(
                f"Asset {asset} appears {md_count} times in markdown but only {html_count} times in HTML"
            )
        elif html_count == 0:
            missing_assets.append(
                f"Asset {asset} from markdown not found in HTML"
            )

    return missing_assets


# Characters that are acceptable before and after emphasis tags
prev_emphasis_chars = "  [(-—~×“=+‘"
next_emphasis_chars = "  ]).,;!?:-—~×”…=’"


def check_emphasis_spacing(soup: BeautifulSoup) -> List[str]:
    """
    Check for emphasis/strong elements that don't have proper spacing with
    surrounding text.
    """
    problematic_emphasis: List[str] = []

    # Properly escape characters for regex patterns
    _ok_prev_chars = "".join([re.escape(c) for c in prev_emphasis_chars])
    _ok_prev_regex = rf"^.*[{_ok_prev_chars}]$"

    _ok_next_chars = "".join([re.escape(c) for c in next_emphasis_chars])
    _ok_next_regex = rf"^[{_ok_next_chars}].*$"

    # Find all emphasis elements
    for element in soup.find_all(["em", "strong", "i", "b", "del"]):
        # Get the previous and next siblings that are text nodes
        prev_sibling = element.previous_sibling
        next_sibling = element.next_sibling

        # Check for missing space before the emphasis element
        if (
            isinstance(prev_sibling, NavigableString)
            and prev_sibling.strip()
            and not re.search(_ok_prev_regex, prev_sibling)
        ):
            preview = f"{prev_sibling}<{element.name}>{element.get_text()}</{element.name}>"
            _add_to_list(
                problematic_emphasis, preview, prefix="Missing space before: "
            )

        # Check for missing space after the emphasis element
        if (
            isinstance(next_sibling, NavigableString)
            and next_sibling.strip()
            and not re.search(_ok_next_regex, next_sibling)
        ):
            preview = f"<{element.name}>{element.get_text()}</{element.name}>{next_sibling}"
            _add_to_list(
                problematic_emphasis, preview, prefix="Missing space after: "
            )

    return problematic_emphasis
>>>>>>> efebb9ac


def main() -> None:
    """
    Check all HTML files in the public directory for issues.
    """
    public_dir: Path = git_root / "public"
    issues_found: bool = False

    check_rss_file_for_issues(git_root)

    md_dir: Path = git_root / "content"
    permalink_to_md_path_map = script_utils.build_html_to_md_map(md_dir)
    files_to_skip: Set[str] = script_utils.collect_aliases(md_dir)

    for root, _, files in os.walk(public_dir):
        if "drafts" in root:
            continue
        for file in tqdm.tqdm(files, desc="Webpages checked"):
            if file.endswith(".html") and Path(file).stem not in files_to_skip:
                file_path = Path(root) / file

                # Only derive md_path for public_dir files
                md_path = None
                if root.endswith("public"):
                    md_path = permalink_to_md_path_map.get(
                        file_path.stem
                    ) or permalink_to_md_path_map.get(file_path.stem.lower())
                    if not md_path and script_utils.should_have_md(file_path):
                        raise ValueError(
                            f"Markdown file for {file_path.stem} not found"
                        )

                issues = check_file_for_issues(file_path, public_dir, md_path)

                print_issues(file_path, issues)
                if any(lst for lst in issues.values()):
                    issues_found = True

    if issues_found:
        sys.exit(1)


if __name__ == "__main__":
    main()<|MERGE_RESOLUTION|>--- conflicted
+++ resolved
@@ -570,13 +570,7 @@
         "unprocessed_quotes": check_unprocessed_quotes(soup),
         "unprocessed_dashes": check_unprocessed_dashes(soup),
         "unrendered_html": check_unrendered_html(soup),
-<<<<<<< HEAD
-        "missing_markdown_assets": check_markdown_assets_in_html(
-            file_path, soup
-        ),
-=======
         "emphasis_spacing": check_emphasis_spacing(soup),
->>>>>>> efebb9ac
     }
 
     # Only check markdown assets if md_path exists and is a file
@@ -638,60 +632,15 @@
 
 
 def check_markdown_assets_in_html(
-<<<<<<< HEAD
-    html_path: Path, soup: BeautifulSoup
-) -> List[str]:
-    """
-    Check that all assets referenced in the markdown source appear in the HTML.
-=======
     html_path: Path, soup: BeautifulSoup, md_path: Path
 ) -> List[str]:
     """
     Check that all assets referenced in the markdown source appear in the HTML
     at least as many times as they appear in the markdown.
->>>>>>> efebb9ac
 
     Args:
         html_path: Path to the HTML file to check
         soup: BeautifulSoup object of the HTML content
-<<<<<<< HEAD
-
-    Returns:
-        List of asset references that are missing from the HTML
-    """
-    md_dir: Path = script_utils.get_git_root() / "content"
-    if not md_dir.exists():
-        raise ValueError(f"Content directory {md_dir} does not exist")
-
-    md_path: Path = (md_dir / html_path.stem).with_suffix(".md")
-    if not md_path.exists():
-        print(md_path)
-        return []
-
-    # Read markdown file and find all asset references
-    with open(md_path, "r", encoding="utf-8") as f:
-        content = f.read()
-        # Match ![alt](src) pattern, capturing the src
-        md_pattern_assets = set(re.findall(r"!\[.*?\]\((.*?)\)", content))
-        # Match HTML tags with src attributes
-        tag_pattern = rf"<(?:{'|'.join(tags_to_check_for_missing_assets)}) [^>]*?src=[\"'](.*?)[\"']"
-        tag_pattern_assets = set(re.findall(tag_pattern, content))
-        md_assets = md_pattern_assets | tag_pattern_assets
-
-    # Parse HTML and get all asset sources
-    html_assets = set()
-    for tag in tags_to_check_for_missing_assets:
-        for element in soup.find_all(tag):
-            if src := element.get("src"):
-                html_assets.add(src)
-
-    # Check each markdown asset exists in HTML
-    missing_assets = md_assets - html_assets
-    return [
-        f"Asset {asset} from markdown not found in HTML"
-        for asset in missing_assets
-    ]
-=======
         md_path: Path to the markdown file that generated the HTML file
 
     Returns:
@@ -785,7 +734,6 @@
             )
 
     return problematic_emphasis
->>>>>>> efebb9ac
 
 
 def main() -> None:
