# -*- coding: utf-8 -*-
from datetime import datetime
import json
import sys
from pathlib import Path
from typing import Any
import html
from urllib.parse import unquote
import regex

try:
    from . import md_import_helpers as helpers
except ImportError:
    import md_import_helpers as helpers

with open("/tmp/all_posts_md.json", "r") as f:
    data = json.load(f)

results = data["data"]["posts"]["results"]


def strip_referral_url(url: str) -> str:
    prefix = "https://www.lesswrong.com/out?url="
    if not url.startswith(prefix):
        return ""
    target_url = url.partition(prefix)[2]
    target_url = unquote(target_url)  # eg %3A to :
    return target_url


pairs = (
    ("permalink", "slug"),
    ("lw-was-draft-post", "draft"),
    ("lw-is-af", "af"),
    ("lw-is-debate", "debate"),
    ("lw-page-url", "pageUrl"),
    ("lw-linkpost-url", "linkUrl"),
    ("lw-is-question", "question"),
    ("lw-posted-at", "postedAt"),
    ("lw-last-modification", "modifiedAt"),
    ("lw-curation-date", "curatedDate"),
    ("lw-frontpage-date", "frontpageDate"),
    ("lw-was-unlisted", "unlisted"),
    ("lw-is-shortform", "shortform"),
    ("lw-num-comments-on-upload", "commentCount"),
    ("lw-base-score", "baseScore"),
    ("lw-vote-count", "voteCount"),
    ("af-base-score", "afBaseScore"),
    ("af-num-comments-on-upload", "afCommentCount"),
)


def get_lw_metadata(post_info: dict[str, Any]) -> dict:
    metadata = dict((key, post_info[val]) for (key, val) in pairs)
    metadata["permalink"] = helpers.permalink_conversion[post_info["slug"]]

    metadata["publish"] = (
        "true" if not metadata["lw-was-draft-post"] else "false"
    )

    title = post_info["title"].replace('"', "'")
    metadata["title"] = f'"{title}"'  # Escape in case of colons
    if "contents" in post_info and (post_info["contents"]):
        metadata["lw-latest-edit"] = post_info["contents"]["editedAt"]
        metadata["lw-is-linkpost"] = not (
            metadata["lw-page-url"] == metadata["lw-linkpost-url"]
        )
        if metadata["lw-is-linkpost"]:
            metadata["lw-linkpost-url"] = strip_referral_url(
                metadata["lw-linkpost-url"]
            )

    if "coauthors" in post_info and post_info["coauthors"]:
        authors = ["Alex Turner"]
        for coauthor in post_info["coauthors"]:
            display_name = coauthor["displayName"]
            if display_name in helpers.username_dict:
                display_name = helpers.username_dict[display_name]
            authors.append(display_name)
        if len(authors) > 2:
            author_str = ", ".join(authors[:-1]) + f", and {authors[-1]}"
        elif len(authors) == 2:
            author_str = f"{authors[0]} and {authors[1]}"
        else:
            author_str = authors[0]
        metadata["authors"] = author_str

    metadata["tags"] = [entry["name"] for entry in post_info["tags"]]
    metadata["tags"] = set(
        filter(lambda x: x in helpers.keep_tags, metadata["tags"])
    )
    metadata["tags"] = list(
        map(
            lambda tag: (
                helpers.tag_rename_dict[tag]
                if tag in helpers.tag_rename_dict
                else tag
            ),
            metadata["tags"],
        )
    )
    metadata["tags"] = [tag.replace(" ", "-") for tag in metadata["tags"]]

    if not metadata["tags"]:
        print(f"ALERT: {metadata['title']} has no tags\n")

    metadata["aliases"] = [post_info["slug"]]
    if "podcastEpisode" in post_info and (
        episode := post_info["podcastEpisode"]
    ):
        metadata["lw-podcast-link"] = episode["episodeLink"]
    if "sequence" in post_info and (sequence := post_info["sequence"]):
        metadata["lw-sequence-title"] = sequence["title"]
        metadata["lw-sequence-image-grid"] = sequence["gridImageId"]
        metadata["lw-sequence-image-banner"] = sequence["bannerImageId"]

    for order in ("prev", "next"):
        if post_info[f"{order}Post"]:
            metadata[f"{order}-post-slug"] = post_info[f"{order}Post"]["slug"]

    if "reviewWinner" in post_info and (
        review_info := post_info["reviewWinner"]
    ):
        metadata["lw-review-art"] = review_info["reviewWinnerArt"]
        metadata["lw-review-competitor-count"] = review_info["competitorCount"]
        metadata["lw-review-year"] = review_info["reviewYear"]
        metadata["lw-review-ranking"] = review_info["reviewRanking"]
        metadata["lw-review-category"] = review_info["category"]
    return metadata


def add_quartz_metadata(meta: dict[str, Any]) -> dict[str, Any]:
    publication_timestamp: str = meta["lw-posted-at"]
    # Parse the timestamp (Z indicates UTC timezone)
    dt = datetime.fromisoformat(
        publication_timestamp[:-1]
    )  # Remove the trailing 'Z'

    # Format into desired string
    formatted_date = dt.strftime("%m/%d/%Y")
    meta["date_published"] = formatted_date

    meta["original_url"] = meta["lw-page-url"]
    return meta


def _entry_to_yaml(key: str, val: Any) -> str:
    yaml = f"{key}: "
    if isinstance(val, list):
        yaml += "\n"
        for item in val:
            yaml += f'  - "{item}"\n'
        return yaml
    elif isinstance(val, bool):
        val = f'"{str(val).lower()}"'
    yaml += f"{val}\n"
    return yaml


def metadata_to_yaml(meta: dict[str, Any]) -> str:
    yaml = "---\n"
    for key, val in meta.items():
        yaml += _entry_to_yaml(key, val)
    yaml += "---\n"
    return yaml


def fix_footnotes(text: str) -> str:
    # Footnote invocation replacement (from LW format)
    text = regex.sub(r"\[\\\[([^\]]*)\\\]\]\(.*?\)", r"[^\1]", text)
    # Footnote content replacement (from LW format)
    text = regex.sub(r"(\d+)\.\s*\*{2}\[\^\]\(.*?\)\*{2}\s*", r"[^\1]: ", text)

    # Ensure separation after hyperlinks
    return regex.sub(r"\)(\w)", r") \1", text)


def parse_latex(markdown: str) -> str:
    # Turn into block mode if it should be display math
<<<<<<< HEAD
    markdown = regex.sub(
=======
    md = regex.sub(
>>>>>>> b0f5348c
        r"(?:[^\$]|^)\$\\begin\{(align|equation)\}",
        r"$$\\begin{\1}",
        markdown,
        flags=regex.MULTILINE,
    )
    markdown = regex.sub(
        r"\\end\{(align|equation)\} *\$(?!\$)",
        r"\\end{\1}$$",
        markdown,
        flags=regex.MULTILINE,
    )

    # Add newline after the beginning of display math
<<<<<<< HEAD
    markdown = regex.sub(
        r"(?<=\$\$)(?=[^\n])", r"\n", markdown, flags=regex.MULTILINE
    )
    # Add newline before the end of display math
    markdown = regex.sub(
        r"(?<=[^\n])(?=\$\$)", r"\n", markdown, flags=regex.MULTILINE
    )
=======
    md = regex.sub(r"(?<=\$\$)(?=[^\n])", r"\n", md, flags=regex.MULTILINE)
    # Add newline before the end of display math
    md = regex.sub(r"(?<=[^\n])(?=\$\$)", r"\n", md, flags=regex.MULTILINE)
>>>>>>> b0f5348c

    # # Have proper newlines for equations
    markdown = regex.sub(
        r"([^\\])\\(?=$)", r"\1\\\\", markdown, flags=regex.MULTILINE
    )

    return markdown


# Get all hashes
for post in results:
    if not post["contents"]:
        continue
    current_hash = post["pageUrl"].split("/")[-2]
    helpers.hash_to_slugs[current_hash] = helpers.permalink_conversion[
        post["slug"]
    ]


md_url_pattern = regex.compile(r"\[([^][]+)\](\(((?:[^()]+|(?2))+\)))")


def _get_urls(markdown: str) -> list[str]:
    urls = []
    for re_match in md_url_pattern.finditer(markdown):
        _, _, url = re_match.groups()
        urls.append(url)

    return urls


# Turn links to my LW posts into internal links
def remove_prefix_before_slug(url: str) -> str:
    for website_hash, slug in helpers.hash_to_slugs.items():
        lw_regex = regex.compile(
<<<<<<< HEAD
            rf"(?:lesswrong|alignmentforum).*?{website_hash}(\#(.*?))?"
=======
            rf"(?:lesswrong|alignmentforum).*?{hash}(\#(.*?))?"
>>>>>>> b0f5348c
        )

        # Capture anchor information after the slug (if present)
        re_match = regex.search(lw_regex, url)
        if re_match:
            anchor = (
                re_match.group(2) or ""
            )  # Extract the anchor part (e.g., "#section-title")
            url = f"/{slug}#{anchor})" if anchor else f"/{slug})"
            return url

    return url  # Return the original URL if no slug match


def replace_urls(markdown: str) -> str:
    urls: list[str] = _get_urls(markdown)
    for url in urls:
        if "commentId=" in url:
            continue  # Skip comments
        sanitized_url: str = remove_prefix_before_slug(url)
        markdown = markdown.replace(url, sanitized_url)
    return markdown


# regex_not_in_code = r"\`{1,3}.*?\`{1,3}(*SKIP)(*FAIL)|"
# reg_unescaped_camel = regex_not_in_code + r"\b((?:_)?\w+(?:_\w+)+)"
# def replace_camel_case(md: str) -> str: # TODO not working properly
#   return regex.sub(reg_unescaped_camel, r"\`\\1\`", md)


# Fixing some broken urls and other apparent casualties of markdown conversion
replacement = {
    "Hoffmann,Ruettler,Nieder(2011) AnimBehav.pdf": "Hoffmann,Ruettler,Nieder(2011)AnimBehav.pdf",
    "is_in": "is _in",
    "<em>openai.com/o</em>penai-five/": "openai.com/openai-five/",
    r"\(<em>h</em>ttps://": "(https://",
    "茂": "ï",
    "": "",  # TODO reinsert this thing showing up before double 'f'. was problem in original IC post
    "◻️": "∎",  # Official end of proof symbol
    "lesserwrong.com": "lesswrong.com",
    # Latex substitutions
    r"\\DeclareMathOperator\*?{\\argmax}{arg\\,max}": "",
    r"\\DeclareMathOperator\*?{\\min}{min\\,min}": "",
    # Dead links need redirect
    "https://i.stack.imgur.com": "https://i.sstatic.net",
    "✔️": "✓",  # too hard to see emoji in dark mode
    r"\biff\b": "IFF",
    r"_\._": r"\.",  # Delete this annoying failure to italicize
    "\xa0": " ",  # NBSP to normal space
    r"\* \* \*": "<hr/>",  # Fix horizontal rules
    r"\<\|endoftext\|\>": "<endoftext>",
<<<<<<< HEAD
    '" wedding"': "“ wedding”",  # Smart quotes have trouble with this one
    '" "': "“ ”",  # For wedding vector minus space
    "Position 0": "Pos. 0",  # For GPT2 post
    r"\*\*Prompt given to the model\*\*": "Prompt given to the model",
    "2019/2020": "2019 & 2020",
    "_ [_Anki_](https://apps.ankiweb.net/) _.": "[Anki](https://apps.ankiweb.net/).",
=======
    '" wedding"-" "': "“ wedding”-“ ”",  # Smart quotes have trouble with this one
>>>>>>> b0f5348c
}


def manual_replace(md: str) -> str:
    for key, val in replacement.items():
        md = regex.sub(key, val, md)
    return md


def move_citation_to_quote_admonition(md: str) -> str:
    # Move link attribution to beginning
    start_adm_pattern = r"> \[!quote\]\s*"
    body_pattern = r"(?P<body>(?:>.*\n)+?)"  # Main part of the quote
    line_break_pattern = r"(?:>\s*)*"

<<<<<<< HEAD
    pre_citation_pattern = r"> *[~\-—–]+[ _\*]*(?P<prelink>[^\]]*)"
=======
    pre_citation_pattern = r"> *[~\-—–]+[ _\*]*"
>>>>>>> b0f5348c
    link_text_pattern = r"(?P<linktext>[^_\*\]]+)"
    url_pattern = r"\((?P<url>[^#].*?)\)"
    link_pattern = r"\[[_\*]*" + link_text_pattern + r"[_\*]*\]"
    post_citation_pattern = r"[ _\*]*"
    pattern = (
        start_adm_pattern
        + body_pattern
        + line_break_pattern
        + pre_citation_pattern
        + link_pattern
        + url_pattern
        + post_citation_pattern
    )

    target = r"> [!quote] \g<prelink>[\g<linktext>](\g<url>)\n\g<body>"
    md = regex.sub(pattern, target, md)

    # TODO incorporate "> [Non-adversarial principle, Arbital](link)" as well
    # move normal attribution to beginning
    pattern = (
        start_adm_pattern
        + body_pattern
        + line_break_pattern
        + pre_citation_pattern
        + r"(?P<citationtext>[\w\,\-_\. ]+)"
        + post_citation_pattern
    )
    target = r"> [!quote] \g<citationtext>\n\g<body>"
    md = regex.sub(pattern, target, md)

    # Strip a trailing newline if needed
    md = md.rstrip("\n")
    return md


def remove_warning(markdown: str) -> str:
    return markdown.split(
        "moved away from optimal policies and treated reward functions more realistically.**\n"
    )[-1]


def process_markdown(post_info: dict[str, Any]) -> str:
    md = post_info["contents"]["markdown"]
    md = manual_replace(md)

    # Not enough newlines before A: in inner/outer
    md = regex.sub(r"\n(?=\*\*A:\*\*)", r"\n\n", md)
    md = remove_warning(md)  # Warning on power-seeking posts
    md = html.unescape(md)

    md = fix_footnotes(md)

    # unescape the new lines
    newlined = md.replace("\\\\", "\\").replace(r"\\([\[\]\(\)-])", "\\1")
    # fix the lists to not have extra newlines
    single_line_li_md = regex.sub(r"\n\n(\s*)(\d\.|\*) ", r"\n\1\2 ", newlined)
    # make the block quotes contiguous
    contig_md = regex.sub(r"(\>.*?)\n\n(?=\>)", r"\1\n>\n", newlined)

    # surround multiline block quotes with a quote admonition
    longquote_regex = r"((?:^>\s*.*(?:\r?\n|\r)){3,})"
    md = regex.sub(
        longquote_regex, r"> [!quote]\n>\n\1", contig_md, flags=regex.MULTILINE
    )
    md = move_citation_to_quote_admonition(md)

    # Make links to posts relative, now target turntrout.com
    md = replace_urls(md)

    # Standardize "eg" and "ie"
    md = regex.sub(
<<<<<<< HEAD
        r"\b(?!e\.g\.)e\.?g\.?,?\b", "e.g.", md, flags=regex.IGNORECASE
    )
    md = regex.sub(
        r"\b(?!i\.e\.)i\.?e\.?,?\b", "i.e.", md, flags=regex.IGNORECASE
=======
        r"\b(?!e\.g\.)e\.?g\.?\b", "e.g.", md, flags=regex.IGNORECASE
    )
    md = regex.sub(
        r"\b(?!i\.e\.)i\.?e\.?\b", "i.e.", md, flags=regex.IGNORECASE
>>>>>>> b0f5348c
    )

    # Simplify eg 5*5 and \(5\times5\) to 5x5
    number_regex = r"[\-−]?(?:\d{1,3}(?:\,?\d{3})*(?:\.\d+)?|(?:\.\d+))"
    times_sign_regex = r"\s*?(?:\*|\\times)\s*?"
    times_regex_nums = rf"(?:\\\()?({number_regex}|n){times_sign_regex}({number_regex}|n)(?:\\\))?"
    coeff_regex = rf"(coeff){times_sign_regex}(\w+)"
    md = regex.sub(rf"{times_regex_nums}|{coeff_regex}", r"\1×\2", md)

    # Delete extra spaces around bullets
    bulleted_line = r" *\*(?!\*).*\n"
    md = regex.sub(
        rf"({bulleted_line}) *\n({bulleted_line})(?: *\n)?", r"\1\2", md
    )
    # Get rid of lines before list start \n\n**A-Outer:**
    md = regex.sub(r"\n *\n( *\*(?: .*)?\n)", r"\n\1", md)

    # Get rid of extraneous e.g. erroneously spaced emphasis "_test _"
    # TODO reconsider?
    # md = regex.sub(r"_(.*) _", r"_\1_", md)

    # TODO make [!notes] admonitions
    # TODO footnote conversion
    # TODO color conversion -- actually do in JS/CSS
    # single-line $ $ to $$ $$
    md = regex.sub(
        r"^ *\$([^\$].*[^\$])\$ *$", r"$$\1$$", md, flags=regex.MULTILINE
    )

    md = parse_latex(md)

    return md


if __name__ == "__main__":
    if len(sys.argv) != 2:
        raise ValueError("Error: Incorrect number of arguments")

    title_substring = sys.argv[1]

    with open("/tmp/all_posts_md.json", "r") as f:
        data = json.load(f)

    results = data["data"]["posts"]["results"]

    matching_posts = [
        post for post in results if title_substring in post["title"]
    ]

    if len(matching_posts) == 0:
        raise FileNotFoundError(
            f"Error: No posts found with title containing '{title_substring}'"
        )
    elif len(matching_posts) > 1:
        print(
            f"Error: Multiple posts found with title containing '{title_substring}':"
        )
        for post in matching_posts:
            print(f"- {post['title']}")
        sys.exit(1)

    post = matching_posts[0]

    if not post["contents"]:
        raise ValueError("Error: Post has no contents")

    metadata = get_lw_metadata(post)
    metadata = add_quartz_metadata(metadata)
    yaml = metadata_to_yaml(metadata)
    post_md = process_markdown(post)
    md = yaml + post_md

    output_filename = f"{post['slug']}.md"
    with open(
        Path("..", "content", "drafts", output_filename), "w", encoding="utf-8"
    ) as f:
        f.write(md)

    print(f"Processed post: {post['title']}")
    print(f"Output written to: {output_filename}")<|MERGE_RESOLUTION|>--- conflicted
+++ resolved
@@ -177,11 +177,7 @@
 
 def parse_latex(markdown: str) -> str:
     # Turn into block mode if it should be display math
-<<<<<<< HEAD
     markdown = regex.sub(
-=======
-    md = regex.sub(
->>>>>>> b0f5348c
         r"(?:[^\$]|^)\$\\begin\{(align|equation)\}",
         r"$$\\begin{\1}",
         markdown,
@@ -195,7 +191,6 @@
     )
 
     # Add newline after the beginning of display math
-<<<<<<< HEAD
     markdown = regex.sub(
         r"(?<=\$\$)(?=[^\n])", r"\n", markdown, flags=regex.MULTILINE
     )
@@ -203,11 +198,6 @@
     markdown = regex.sub(
         r"(?<=[^\n])(?=\$\$)", r"\n", markdown, flags=regex.MULTILINE
     )
-=======
-    md = regex.sub(r"(?<=\$\$)(?=[^\n])", r"\n", md, flags=regex.MULTILINE)
-    # Add newline before the end of display math
-    md = regex.sub(r"(?<=[^\n])(?=\$\$)", r"\n", md, flags=regex.MULTILINE)
->>>>>>> b0f5348c
 
     # # Have proper newlines for equations
     markdown = regex.sub(
@@ -243,11 +233,7 @@
 def remove_prefix_before_slug(url: str) -> str:
     for website_hash, slug in helpers.hash_to_slugs.items():
         lw_regex = regex.compile(
-<<<<<<< HEAD
             rf"(?:lesswrong|alignmentforum).*?{website_hash}(\#(.*?))?"
-=======
-            rf"(?:lesswrong|alignmentforum).*?{hash}(\#(.*?))?"
->>>>>>> b0f5348c
         )
 
         # Capture anchor information after the slug (if present)
@@ -299,16 +285,12 @@
     "\xa0": " ",  # NBSP to normal space
     r"\* \* \*": "<hr/>",  # Fix horizontal rules
     r"\<\|endoftext\|\>": "<endoftext>",
-<<<<<<< HEAD
     '" wedding"': "“ wedding”",  # Smart quotes have trouble with this one
     '" "': "“ ”",  # For wedding vector minus space
     "Position 0": "Pos. 0",  # For GPT2 post
     r"\*\*Prompt given to the model\*\*": "Prompt given to the model",
     "2019/2020": "2019 & 2020",
     "_ [_Anki_](https://apps.ankiweb.net/) _.": "[Anki](https://apps.ankiweb.net/).",
-=======
-    '" wedding"-" "': "“ wedding”-“ ”",  # Smart quotes have trouble with this one
->>>>>>> b0f5348c
 }
 
 
@@ -324,11 +306,8 @@
     body_pattern = r"(?P<body>(?:>.*\n)+?)"  # Main part of the quote
     line_break_pattern = r"(?:>\s*)*"
 
-<<<<<<< HEAD
+    # TODO check that prelink works
     pre_citation_pattern = r"> *[~\-—–]+[ _\*]*(?P<prelink>[^\]]*)"
-=======
-    pre_citation_pattern = r"> *[~\-—–]+[ _\*]*"
->>>>>>> b0f5348c
     link_text_pattern = r"(?P<linktext>[^_\*\]]+)"
     url_pattern = r"\((?P<url>[^#].*?)\)"
     link_pattern = r"\[[_\*]*" + link_text_pattern + r"[_\*]*\]"
@@ -400,17 +379,10 @@
 
     # Standardize "eg" and "ie"
     md = regex.sub(
-<<<<<<< HEAD
         r"\b(?!e\.g\.)e\.?g\.?,?\b", "e.g.", md, flags=regex.IGNORECASE
     )
     md = regex.sub(
         r"\b(?!i\.e\.)i\.?e\.?,?\b", "i.e.", md, flags=regex.IGNORECASE
-=======
-        r"\b(?!e\.g\.)e\.?g\.?\b", "e.g.", md, flags=regex.IGNORECASE
-    )
-    md = regex.sub(
-        r"\b(?!i\.e\.)i\.?e\.?\b", "i.e.", md, flags=regex.IGNORECASE
->>>>>>> b0f5348c
     )
 
     # Simplify eg 5*5 and \(5\times5\) to 5x5
