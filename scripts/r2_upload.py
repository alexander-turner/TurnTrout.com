#!/usr/bin/env python3
import shutil
import argparse
import subprocess
from pathlib import Path
import re
from typing import Optional, Sequence
import os


# Add this function at the beginning of the file
def get_home_directory():
    return os.environ.get("HOME", os.path.expanduser("~"))


try:
    from . import utils as script_utils
except ImportError:
    import utils as script_utils  # type: ignore

R2_BASE_URL: str = "https://assets.turntrout.com"
R2_BUCKET_NAME: str = "turntrout"
R2_MEDIA_DIR: Path = Path(get_home_directory()) / "Downloads" / "website-media-r2"


def get_r2_key(filepath: Path) -> str:
    # Convert Path to string and remove everything up to and including 'quartz/'
    key = re.sub(r".*quartz/", "", str(filepath))
    # Remove leading '/' if present
    return re.sub(r"^/", "", key)


def check_exists_on_r2(upload_target: str, verbose: bool = False) -> bool:
    """
    Check if a file exists in R2 storage.

    Args:
        upload_target (str): The R2 target path to check.
        verbose (bool): Whether to print verbose output.

    Returns:
        bool: True if the file exists, False otherwise.

    Raises:
        RuntimeError: If the check operation fails.
    """
    try:
        # Extract the bucket and key from the upload_target
        _, _, path = upload_target.partition(":")
        bucket, _, key = path.partition("/")

        result = subprocess.run(
            ["rclone", "ls", f"r2:{bucket}"],
            capture_output=True,
            text=True,
            check=False,
        )
        if result.returncode == 0 and key in result.stdout:
            if verbose:
                print(f"File found in R2: {upload_target}")
            return True
        else:
            if verbose:
                print(f"No existing file found in R2: {upload_target}")
            return False
    except Exception as e:
        raise RuntimeError(f"Failed to check existence of file in R2: {e}") from e


def upload_and_move(
    file_path: Path,
    verbose: bool = False,
    replacement_dir: Optional[Path] = None,
    move_to_dir: Optional[Path] = None,
    overwrite_existing: bool = False,
) -> None:
    """
    Upload a file to R2 storage and update references.

    Args:
        file_path (Path): The file to upload.
        verbose (bool): Whether to print verbose output.
        replacement_dir (Path): Directory to search for files to update references.
        move_to_dir (Path): The local directory to move the file to after upload.
        overwrite_existing (bool): Whether to overwrite existing files in R2.

    Raises:
        ValueError: If the file path does not contain 'quartz/'.
        RuntimeError: If the rclone command fails or if the file already exists and overwrite is not allowed.
        FileNotFoundError: If the original file cannot be moved.
    """
    if move_to_dir is None:
        move_to_dir = R2_MEDIA_DIR

    if "quartz/" not in str(file_path):
        raise ValueError("Error: File path does not contain 'quartz/'.")

    if not file_path.is_file():
        raise FileNotFoundError(f"Error: File not found: {file_path}")

    relative_path = script_utils.path_relative_to_quartz(file_path)
    r2_key: str = get_r2_key(relative_path)

    upload_target: str = f"r2:{R2_BUCKET_NAME}/{r2_key}"

    # Check if the file already exists in R2
    file_exists = check_exists_on_r2(upload_target, verbose)
    if file_exists:
        if not overwrite_existing:
            raise RuntimeError(
                f"Error: File '{r2_key}' already exists in R2. Use '--overwrite-existing' to overwrite."
            )
        elif verbose:
            print(f"Overwriting existing file in R2: {r2_key}")

    if verbose:
        print(f"Uploading {file_path} to R2 with key: {r2_key}")

    try:
        subprocess.run(["rclone", "copyto", str(file_path), upload_target], check=True)
    except subprocess.CalledProcessError as e:
        raise RuntimeError(f"Failed to upload file to R2: {e}") from e

    # Update references in markdown files
    relative_original_path: Path = script_utils.path_relative_to_quartz(file_path)
    # References start with 'static', generally
    relative_subpath: Path = Path(
        *relative_original_path.parts[relative_original_path.parts.index("static") :]
    )
    r2_address: str = f"{R2_BASE_URL}/{r2_key}"
    if verbose:
        print(f'Changing "{relative_subpath}" references to "{r2_address}"')
    for text_file_path in script_utils.get_files(replacement_dir, (".md",)):
        with open(text_file_path, "r", encoding="utf-8") as f:
            file_content: str = f.read()

        # Check original_path because it's longer than subpath
        escaped_original_path: str = re.escape(str(relative_original_path))
        escaped_relative_subpath: str = re.escape(str(relative_subpath))
        new_content: str = re.sub(
            rf"(?<=[\(\"])(?:\.?/)?(?:{escaped_original_path}|{escaped_relative_subpath})",
            r2_address,
            file_content,
        )
        with open(text_file_path, "w", encoding="utf-8") as f:
            f.write(new_content)

    if move_to_dir:
        if verbose:
            print(f"Moving original file: {file_path}")
        # Create the directory structure in the target location
        git_root = script_utils.get_git_root()
        if git_root is None:
            raise RuntimeError("Failed to get git root")

        # absolute() ensures that there is overlap between the two paths
        relative_path = file_path.absolute().relative_to(git_root)
        target_path = move_to_dir / relative_path
        target_path.parent.mkdir(parents=True, exist_ok=True)
        shutil.move(str(file_path), str(target_path))


def main() -> None:
    parser = argparse.ArgumentParser()
    parser.add_argument(
        "-r",
        "--replacement-dir",
        type=Path,
        default=Path(f"{script_utils.get_git_root()}") / "content",
        help="Directory to search for files to update references",
    )
    parser.add_argument(
        "-m",
        "--move-to-dir",
        type=Path,
        default=None,
        help="Move file to directory after upload",
    )
    parser.add_argument(
        "-v", "--verbose", action="store_true", help="Enable verbose output"
    )
    parser.add_argument(
        "-u",
<<<<<<< HEAD
        "--upload_from_directory",
=======
        "--upload-from-directory",
>>>>>>> 2fb4031d
        type=Path,
        default=None,
        help="Upload all files of specified types from the given directory",
    )
    parser.add_argument(
        "-t",
        "--filetypes",
        nargs="+",
        default=(".mp4", ".svg", ".avif"),
        help="File types to upload when using --all (default: .mp4 .svg .avif)",
    )
    parser.add_argument(
        "--overwrite-existing",
        action="store_true",
        help="Overwrite existing files in R2 if they already exist",
    )
    parser.add_argument("file", type=Path, nargs="?", help="File to upload")
    args = parser.parse_args()

    files_to_upload: Sequence[Path] = []
    if args.upload_from_directory:
        files_to_upload = script_utils.get_files(
            args.upload_from_directory,
            args.filetypes,
        )
    elif args.file:
        files_to_upload = [args.file]
    else:
        parser.error("Either --upload_from_directory or a file must be specified")

    for file_to_upload in files_to_upload:
        upload_and_move(
            file_to_upload,
            verbose=args.verbose,
            replacement_dir=args.replacement_dir,
            move_to_dir=args.move_to_dir,
            overwrite_existing=args.overwrite_existing,  # Pass the new flag
        )


if __name__ == "__main__":
    main()<|MERGE_RESOLUTION|>--- conflicted
+++ resolved
@@ -180,12 +180,8 @@
         "-v", "--verbose", action="store_true", help="Enable verbose output"
     )
     parser.add_argument(
-        "-u",
-<<<<<<< HEAD
-        "--upload_from_directory",
-=======
-        "--upload-from-directory",
->>>>>>> 2fb4031d
+        "-a",
+        "--all-asset-dir",  # TODO clarify name
         type=Path,
         default=None,
         help="Upload all files of specified types from the given directory",
