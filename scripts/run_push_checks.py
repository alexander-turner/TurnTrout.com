--- conflicted
+++ resolved
@@ -36,6 +36,8 @@
 ServerInfo = namedtuple("ServerInfo", ["pid", "created_by_script"])
 
 
+
+@staticmethod
 def save_state(step_name: str) -> None:
     """
     Save the last successful step.
@@ -44,65 +46,16 @@
     with open(STATE_FILE_PATH, "w", encoding="utf-8") as f:
         json.dump(state, f)
 
-<<<<<<< HEAD
-    @staticmethod
-    def save_state(step_name: str) -> None:
-        """
-        Save the last successful step.
-        """
-        state = {"last_successful_step": step_name}
-        with open(STATE_FILE_PATH, "w", encoding="utf-8") as f:
-            json.dump(state, f)
-
-    @staticmethod
-    def get_last_step(
-        available_steps: Optional[List[str]] = None
-    ) -> Optional[str]:
-        """
-        Get the name of the last successful step.
-=======
-
+@staticmethod
 def get_last_step(
-    available_steps: Optional[List[str]] = None,
+    available_steps: Optional[List[str]] = None
 ) -> Optional[str]:
     """
     Get the name of the last successful step.
->>>>>>> 0bf97984
-
     Args:
         available_steps: Optional list of valid step names. If provided,
                        validates that the last step is in this list.
 
-<<<<<<< HEAD
-        Returns:
-            The name of the last successful step, or None if no state exists
-            or validation fails.
-        """
-        if not STATE_FILE_PATH.exists():
-            return None
-        try:
-            with open(STATE_FILE_PATH, "r", encoding="utf-8") as f:
-                state = json.load(f)
-                last_step = state.get("last_successful_step")
-                # Only validate if available_steps is provided
-                if (
-                    last_step
-                    and available_steps is not None
-                    and last_step not in available_steps
-                ):
-                    return None
-                return last_step
-        except (json.JSONDecodeError, KeyError):
-            return None
-
-    @staticmethod
-    def clear_state() -> None:
-        """
-        Clear the saved state.
-        """
-        if STATE_FILE_PATH.exists():
-            STATE_FILE_PATH.unlink()
-=======
     Returns:
         The name of the last successful step, or None if no state exists
         or validation fails.
@@ -124,13 +77,13 @@
     except (json.JSONDecodeError, KeyError):
         return None
 
-
-# pylint: disable=missing-function-docstring
-def reset_saved_progress() -> None:
-    print("Clearing state")
+@staticmethod
+def clear_state() -> None:
+    """
+    Clear the saved state.
+    """
     if STATE_FILE_PATH.exists():
         STATE_FILE_PATH.unlink()
->>>>>>> 0bf97984
 
 
 class ServerManager:
