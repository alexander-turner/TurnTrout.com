#!/usr/bin/env python3
"""
Pretty-print progress bars for all pre-push checks.
"""

import argparse
import glob
import json
import os
import shlex
import shutil
import signal
import socket
import subprocess
import sys
import tempfile
import threading
import time
from collections import deque, namedtuple
from dataclasses import dataclass
from pathlib import Path
from typing import Collection, Deque, Sequence, TextIO, Tuple

import psutil
from rich.console import Console
from rich.progress import Progress, SpinnerColumn, TaskID, TextColumn
from rich.style import Style

console = Console()
SERVER_START_WAIT_TIME: int = 90

# skipcq: BAN-B108
TEMP_DIR = Path(tempfile.gettempdir()) / "quartz_checks"
os.makedirs(TEMP_DIR, exist_ok=True)
STATE_FILE_PATH = TEMP_DIR / "last_successful_step.json"

ServerInfo = namedtuple("ServerInfo", ["pid", "created_by_script"])


def save_state(step_name: str) -> None:
    """
    Save the last successful step.
    """
    state = {"last_successful_step": step_name}
    with open(STATE_FILE_PATH, "w", encoding="utf-8") as f:
        json.dump(state, f)


def get_last_step(
    available_steps: Collection[str] | None = None,
) -> str | None:
    """
    Get the name of the last successful step.
    Args:
        available_steps: Optional collection of valid step names. If provided,
                         validates that the last step is in this collection.

    Returns:
        The name of the last successful step, or None if no state exists
        or validation fails.
    """
    # Create stderr console for error messages
    err_console = Console(stderr=True)

    if not STATE_FILE_PATH.exists():
        return None

    try:
        with open(STATE_FILE_PATH, encoding="utf-8") as f:
            state = json.load(f)

        last_step = state.get("last_successful_step")
        if last_step is None:
            err_console.print(
                f"No 'last_successful_step' key in {STATE_FILE_PATH}"
            )
            return None

        if available_steps is not None and last_step not in available_steps:
            err_console.print(
                f"Last successful step '{last_step}' not in available steps"
            )
            return None

        return last_step
    except json.JSONDecodeError:
        err_console.print(f"Error parsing JSON in {STATE_FILE_PATH}")
    return None


# pylint: disable=missing-function-docstring
def reset_saved_progress() -> None:
    print("Clearing state")
    if STATE_FILE_PATH.exists():
        STATE_FILE_PATH.unlink()


class ServerManager:
    """
    Manages the quartz server process and handles cleanup on interrupts.
    """

    _server_pid: int | None = None
    _is_server_created_by_script: bool = False

    def __init__(self):
        # Set up signal handlers
        signal.signal(signal.SIGINT, self._signal_handler)
        signal.signal(signal.SIGTERM, self._signal_handler)

    def _signal_handler(self, _: int, __: object) -> None:
        """
        Handle interrupt signals by cleaning up server and exiting.
        """
        console.log("\n[yellow]Received interrupt signal.[/yellow]")
        self.cleanup()
        sys.exit(1)

    def set_server_pid(
        self, pid: int, created_by_script: bool = False
    ) -> None:
        """
        Set the server PID to track for cleanup.

        Args:
            pid: The PID of the server
            created_by_script: Whether the server was created by this script
        """
        self._server_pid = pid
        self._is_server_created_by_script = created_by_script

    def cleanup(self) -> None:
        """
        Clean up the server if it exists and was created by this script.
        """
        if self._server_pid is not None and self._is_server_created_by_script:
            console.log("[yellow]Cleaning up quartz server...[/yellow]")
            kill_process(self._server_pid)
        self._server_pid = None
        self._is_server_created_by_script = False


def is_port_in_use(port: int) -> bool:
    """
    Check if a port is in use.
    """
    with socket.socket(socket.AF_INET, socket.SOCK_STREAM) as s:
        return s.connect_ex(("localhost", port)) == 0


def find_quartz_process() -> int | None:
    """
    Find the PID of any running quartz server.

    Returns None if no quartz process is found.
    """
    for proc in psutil.process_iter(["pid", "name", "cmdline"]):
        try:
            cmdline = proc.info.get("cmdline")
            if cmdline is not None and any(
                "quartz" in cmd.lower() for cmd in cmdline
            ):
                return proc.pid
        except (psutil.NoSuchProcess, psutil.AccessDenied):  # pragma: no cover
            continue
    return None


def kill_process(pid: int) -> None:
    """
    Safely terminate a process and its children.
    """
    try:
        process = psutil.Process(pid)
        try:
            process.terminate()
            process.wait(timeout=3)
        except psutil.TimeoutExpired:
            process.kill()  # Force kill if still alive
    except psutil.NoSuchProcess:
        # Process already terminated, nothing to do
        pass


def create_server(git_root_path: Path) -> ServerInfo:
    """
    Create a quartz server or use an existing one.

    Returns:
        ServerInfo with:
            - pid: The PID of the server to use
            - created_by_script: True if the server was created by this script
    """
    # First check if there's already a quartz process running
    existing_pid = find_quartz_process()
    if existing_pid:
        console.log(
            "[green]Using existing quartz server "
            f"(PID: {existing_pid})[/green]"
        )
        return ServerInfo(existing_pid, False)

    # If no existing process found, check if the port is in use
    if is_port_in_use(8080):
        console.log(
            "[yellow]Port 8080 is in use but no quartz process "
            "found. Starting new server...[/yellow]"
        )

    # Start new server
    console.log("Starting new quartz server...")
    npx_path = shutil.which("npx") or "npx"
    with Progress(
        SpinnerColumn(),
        TextColumn(" {task.description}"),
        console=console,
        expand=True,
    ) as progress:
        # pylint: disable=consider-using-with
        new_server = subprocess.Popen(
            [npx_path, "quartz", "build", "--serve"],
            stdout=subprocess.DEVNULL,
            stderr=subprocess.DEVNULL,
            cwd=git_root_path,
            start_new_session=True,
        )
        server_pid = new_server.pid
        task_id = progress.add_task("", total=None)

        # Poll until the server is ready
        for i in range(SERVER_START_WAIT_TIME):
            if is_port_in_use(8080):
                progress.remove_task(task_id)
                progress.stop()
                console.log(
                    "[green]Quartz server successfully started[/green]"
                )
                return ServerInfo(server_pid, True)
            progress.update(
                task_id,
                description=(
                    f"Waiting for server to start... "
                    f"({i + 1}/{SERVER_START_WAIT_TIME})"
                ),
                visible=True,
            )
            time.sleep(1)

        kill_process(server_pid)
        raise RuntimeError(
            f"Server failed to start after {SERVER_START_WAIT_TIME} seconds"
        )


@dataclass
class CheckStep:
    """
    A step in the pre-push check process.
    """

    name: str
    command: Sequence[str]
    shell: bool = False
    cwd: str | None = None


def run_checks(steps: Sequence[CheckStep], resume: bool = False) -> None:
    """
    Run a sequence of check steps and handle their output.

    Args:
        steps: Sequence of check steps to run
        resume: Whether to resume from last successful step
    """
    step_names = [step.name for step in steps]
    # Validate against current phase's steps
    last_step = get_last_step(step_names if resume else None)
    should_skip = bool(resume and last_step)

    with Progress(
        SpinnerColumn(),
        TextColumn(" {task.description}"),  # Add leading space for alignment
        console=console,
        expand=True,  # Allow the progress bar to use full width
    ) as progress:
        for step in steps:
            if should_skip:
                console.log(f"[grey]Skipping step: {step.name}[/grey]")
                if step.name == last_step:
                    should_skip = False
                continue

            # Create two tasks - one for the step name and one for output
            name_task = progress.add_task(f"[cyan]{step.name}...", total=None)
            # Hidden until we have output
            output_task = progress.add_task("", total=None, visible=False)

            success, stdout, stderr = run_command(step, progress, output_task)
            progress.remove_task(name_task)
            progress.remove_task(output_task)

            if success:
                console.log(f"[green]✓[/green] {step.name}")
                save_state(step.name)
            else:
                console.log(f"[red]✗[/red] {step.name}")
                console.log("\n[bold red]Error output:[/bold red]")
                if stdout:
                    console.log(stdout)
                if stderr:
                    console.log(stderr, style=Style(color="red"))
                sys.exit(1)


def run_interactive_command(
    step: CheckStep, progress: Progress, task_id: TaskID
) -> Tuple[bool, str, str]:
    """
    Run an interactive command that requires direct terminal access.

    Args:
        step: The command step to run
        progress: Progress bar instance
        task_id: Task ID for updating progress

    Returns:
        Tuple of (success, stdout, stderr)
    """
    # Hide progress display during interactive process
    progress.update(task_id, visible=False)
    try:
        cmd = (
            step.command
            if not step.shell
            else " ".join(shlex.quote(cmd) for cmd in step.command)
        )
        subprocess.run(
            cmd,
            shell=step.shell,
            cwd=step.cwd,
            check=True,
        )
        return True, "", ""
    except subprocess.CalledProcessError as e:
        return False, "", f"Command failed with exit code {e.returncode}"


def run_command(
    step: CheckStep, progress: Progress, task_id: TaskID
) -> Tuple[bool, str, str]:
    """
    Run a command and return success status and output.

    Shows real-time output for steps while suppressing server output.
    Returns:
        Tuple of (success, stdout, stderr) where success is a boolean and
        stdout/stderr are strings containing the complete output.
    """
    if "spellchecker" in str(step.command):
        return run_interactive_command(step, progress, task_id)

    try:
        with subprocess.Popen(
            (
                step.command
                if not step.shell
                else " ".join(shlex.quote(cmd) for cmd in step.command)
            ),
            shell=step.shell,
            cwd=step.cwd,
            stdout=subprocess.PIPE,
            stderr=subprocess.PIPE,
            text=True,
        ) as process:
            stdout_lines: list[str] = []
            stderr_lines: list[str] = []
            last_lines: Deque[str] = deque(maxlen=5)

            def stream_reader(stream: TextIO, lines_list: list[str]) -> None:
                for line in iter(stream.readline, ""):
                    lines_list.append(line)
                    last_lines.append(line.rstrip())
                    # Update progress display with last lines
                    progress.update(
                        task_id,
                        description="\n".join(last_lines),
                        visible=True,
                    )

            stdout_thread = threading.Thread(
                target=stream_reader, args=(process.stdout, stdout_lines)
            )
            stderr_thread = threading.Thread(
                target=stream_reader, args=(process.stderr, stderr_lines)
            )

            stdout_thread.start()
            stderr_thread.start()
            stdout_thread.join()
            stderr_thread.join()

            return_code = process.wait()

            # Clear the output task after completion
            progress.update(task_id, visible=False)

            stdout = "".join(stdout_lines)
            stderr = "".join(stderr_lines)

            return return_code == 0, stdout, stderr

    except subprocess.CalledProcessError as e:  # pragma: no cover
        return False, e.stdout or "", e.stderr or ""


_GIT_ROOT = Path(
    subprocess.check_output(
        [shutil.which("git") or "git", "rev-parse", "--show-toplevel"],
        text=True,
    ).strip()
)


def get_check_steps(
    git_root_path: Path,
) -> tuple[list[CheckStep], list[CheckStep]]:
    """
    Get the check steps for pre-server and post-server phases.

    Isolating this allows for better testing and configuration management.
    """
    script_files = glob.glob(f"{git_root_path}/scripts/*.py")

    steps_before_server = [
        CheckStep(
            name="Typechecking Python",
            command=[
                # "python", # NOTE Will cause type errors in built site checks
                # "-m",
                "mypy",
            ]
            + script_files,
        ),
        CheckStep(
            name="Typechecking TypeScript",
            command=["npx", "tsc", "--noEmit"],
        ),
        CheckStep(
            name="Linting TypeScript",
            command=[
                "npx",
                "eslint",
                "--fix",
                str(git_root_path),
                "--config",
                f"{git_root_path}/eslint.config.js",
            ],
        ),
        CheckStep(
            name="Linting Python",
            command=[
                "python",
                "-m",
                "pylint",
                str(git_root_path),
                "--rcfile",
                f"{git_root_path}/.pylintrc",
            ],
        ),
        CheckStep(
            name="Linting prose",
            command=["vale", f"{git_root_path}/content/*.md"],
        ),
        CheckStep(
            name="Cleaning up SCSS",
            command=["npx", "stylelint", "--fix", "quartz/**/*.scss"],
        ),
        CheckStep(
            name="Spellchecking",
            command=["fish", f"{git_root_path}/scripts/spellchecker.fish"],
            shell=True,
        ),
        CheckStep(
            name="Running Javascript unit tests",
            command=["npm", "run", "test"],
        ),
        CheckStep(
            name="Running Python unit tests",
            command=[
                "python",
                "-m",
                "pytest",
                f"{git_root_path}/scripts",
                "-n",
                "auto",
                "--cov=scripts",
                "--cov-fail-under=100",
            ],
        ),
        CheckStep(
            name="Compressing and uploading local assets",
            command=[
                "bash",
                f"{git_root_path}/scripts/handle_local_assets.sh",
            ],
            shell=True,
        ),
        CheckStep(
            name="Checking source files",
            command=[
                "python",
                f"{git_root_path}/scripts/source_file_checks.py",
            ],
        ),
    ]

    steps_after_server = [
        CheckStep(
<<<<<<< HEAD
            name="Checking built CSS for unknown CSS variables (ignore shiki)",
            # Runs stylelint with a specific config, ignores shiki errors,
            # counts remaining lines, and fails if count > 0.
            command=[
                'count=$(npx stylelint public/index.css --config .variables-only-stylelintrc.json 2>&1 | grep -vE "(shiki|problems|public/index.css)" | grep -c .); test "$count" -eq 0'
            ],
            shell=True,  # Needs shell for pipes, command substitution, test
            cwd=str(git_root_path),
=======
            name="Checking built CSS for unknown CSS variables",
            command=[
                "fish",
                f"{git_root_path}/scripts/check_css_vars.fish",
            ],
            shell=True,
>>>>>>> 12c33eed
        ),
        CheckStep(
            name="Checking HTML files",
            command=[
                "python",
                f"{git_root_path}/scripts/built_site_checks.py",
            ],
        ),
        # CheckStep(
        #     name="Running desktop playwright tests",
        #     command=[
        #         "npx",
        #         "playwright",
        #         "test",
        #         "--project",
        #         "Desktop Chrome",
        #     ],
        # ),
        CheckStep(
            name="Checking link validity",
            command=["fish", f"{git_root_path}/scripts/linkchecker.fish"],
            shell=True,
        ),
    ]

    return steps_before_server, steps_after_server


def main() -> None:
    """
    Run all checks before pushing.
    """
    parser = argparse.ArgumentParser(
        description="Run pre-push checks with progress bars."
    )
    parser.add_argument(
        "--resume",
        action="store_true",
        help="Resume from last successful check",
    )
    args = parser.parse_args()

    server_manager = ServerManager()

    try:
        steps_before_server, steps_after_server = get_check_steps(_GIT_ROOT)
        all_steps = steps_before_server + steps_after_server
        all_step_names = [step.name for step in all_steps]

        # Validate the last step exists in our known steps
        last_step = get_last_step(all_step_names if args.resume else None)
        if args.resume and last_step is None:
            # If resuming but no valid last step found, start from beginning
            console.log(
                "[yellow]No valid resume point found. "
                "Starting from beginning.[/yellow]"
            )
            args.resume = False

        # Determine if we need to run pre-server steps
        should_run_pre = (
            not args.resume
            or not last_step
            or last_step in {step.name for step in steps_before_server}
        )

        if should_run_pre:
            run_checks(steps_before_server, args.resume)
        else:
            for step in steps_before_server:
                console.log(f"[grey]Skipping step: {step.name}[/grey]")

        server_info = create_server(_GIT_ROOT)
        server_manager.set_server_pid(
            server_info.pid, server_info.created_by_script
        )
        run_checks(steps_after_server, args.resume)

        console.log("\n[green]All checks passed successfully! 🎉[/green]")
        reset_saved_progress()

    except KeyboardInterrupt:
        console.log("\n[yellow]Process interrupted by user.[/yellow]")
        raise
    finally:
        server_manager.cleanup()


if __name__ == "__main__":
    main()<|MERGE_RESOLUTION|>--- conflicted
+++ resolved
@@ -516,23 +516,12 @@
 
     steps_after_server = [
         CheckStep(
-<<<<<<< HEAD
-            name="Checking built CSS for unknown CSS variables (ignore shiki)",
-            # Runs stylelint with a specific config, ignores shiki errors,
-            # counts remaining lines, and fails if count > 0.
-            command=[
-                'count=$(npx stylelint public/index.css --config .variables-only-stylelintrc.json 2>&1 | grep -vE "(shiki|problems|public/index.css)" | grep -c .); test "$count" -eq 0'
-            ],
-            shell=True,  # Needs shell for pipes, command substitution, test
-            cwd=str(git_root_path),
-=======
             name="Checking built CSS for unknown CSS variables",
             command=[
                 "fish",
                 f"{git_root_path}/scripts/check_css_vars.fish",
             ],
             shell=True,
->>>>>>> 12c33eed
         ),
         CheckStep(
             name="Checking HTML files",
