import subprocess
from pathlib import Path
import pytest

from .. import utils as script_utils

@pytest.fixture(scope="session")
def html_linkchecker_result():
    git_root = script_utils.get_git_root()

    result = subprocess.run(["fish", git_root / Path("scripts", "linkchecker.fish"), 
                             Path(git_root, "scripts", "tests", ".linkchecker.test.html")], 
                            capture_output=True, 
                            text=True, 
                            check=False)
    return result

@pytest.fixture(scope="session")
def md_linkchecker_result():
    git_root = script_utils.get_git_root()

    result = subprocess.run(["fish", git_root / Path("scripts", "md_linkchecker.fish"), 
                             Path(git_root, "scripts", "tests", ".linkchecker.test.md")], 
                            capture_output=True, 
                            text=True, 
                            check=False)
    return result

def test_invalid_port_error(html_linkchecker_result):
    assert "Error: URL is unrecognized or has invalid syntax" in html_linkchecker_result.stdout, "Invalid port error not found in output"
    assert html_linkchecker_result.returncode != 0, f"Linkchecker script should have failed"

def test_invalid_asset_error(html_linkchecker_result):
    assert "Error: 404 Not Found" in html_linkchecker_result.stdout, "Invalid asset error not found in output"
    assert html_linkchecker_result.returncode != 0, f"Linkchecker script should have failed"

def test_invalid_md_link(md_linkchecker_result):
<<<<<<< HEAD
    assert "INVALID_MD_LINK" in md_linkchecker_result.stdout, "INVALID_MD_LINK error not found in output"
=======
    assert "INVALID_MD_LINK" in md_linkchecker_result.stderr, "INVALID_MD_LINK error not found in output"
>>>>>>> e06e664b
    assert md_linkchecker_result.returncode != 0, f"Linkchecker script should have failed"

if __name__ == "__main__":
    pytest.main([__file__])<|MERGE_RESOLUTION|>--- conflicted
+++ resolved
@@ -35,11 +35,7 @@
     assert html_linkchecker_result.returncode != 0, f"Linkchecker script should have failed"
 
 def test_invalid_md_link(md_linkchecker_result):
-<<<<<<< HEAD
-    assert "INVALID_MD_LINK" in md_linkchecker_result.stdout, "INVALID_MD_LINK error not found in output"
-=======
     assert "INVALID_MD_LINK" in md_linkchecker_result.stderr, "INVALID_MD_LINK error not found in output"
->>>>>>> e06e664b
     assert md_linkchecker_result.returncode != 0, f"Linkchecker script should have failed"
 
 if __name__ == "__main__":
