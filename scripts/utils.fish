set GIT_ROOT (git rev-parse --show-toplevel)

set R2_BASE_URL "https://assets.turntrout.com"
set R2_BUCKET_NAME turntrout

function get_r2_key
    set -l filepath $argv[1]
    string replace -r '.*quartz/' '' $filepath | string replace -r '^/' ''
end

# TODO not yet working or tested 
function find_asset_referencing_files
    find $GIT_ROOT/quartz/{components,plugins/emitters} $GIT_ROOT/content -type f \( -iname "*.ts" -o -iname "*.tsx" -o -iname "*.js" -o -iname "*.jsx" -o -iname "*.scss" -o -iname "*.md" \) ! -iname "*.!*!*" | grep -v ".obsidian"
end

function sanitize_filename
    echo "$argv[1]" | sed -E "s#[\\\$&*.?/|]#\\\&#g"
<<<<<<< HEAD
=======
end

function replace_extension
    set -l input_file $argv[1]
    set -l new_extension $argv[2]
    echo (string replace -r '\.[^.]+$' ".$new_extension" $input_file)
end

function create_test_image
    set -l filename $argv[1]
    set -l size $argv[2]
    magick -size $size xc:white $filename
end

function create_test_video
    set -l filename $argv[1]

    ffmpeg -f lavfi -i rgbtestsrc -t 1 $filename >/dev/null 2>&1
>>>>>>> a5c5ccf5
end<|MERGE_RESOLUTION|>--- conflicted
+++ resolved
@@ -15,8 +15,6 @@
 
 function sanitize_filename
     echo "$argv[1]" | sed -E "s#[\\\$&*.?/|]#\\\&#g"
-<<<<<<< HEAD
-=======
 end
 
 function replace_extension
@@ -35,5 +33,4 @@
     set -l filename $argv[1]
 
     ffmpeg -f lavfi -i rgbtestsrc -t 1 $filename >/dev/null 2>&1
->>>>>>> a5c5ccf5
 end